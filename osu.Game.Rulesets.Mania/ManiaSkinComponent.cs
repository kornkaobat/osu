// Copyright (c) ppy Pty Ltd <contact@ppy.sh>. Licensed under the MIT Licence.
// See the LICENCE file in the repository root for full licence text.

using osu.Game.Skinning;

namespace osu.Game.Rulesets.Mania
{
    public class ManiaSkinComponent : GameplaySkinComponent<ManiaSkinComponents>
    {
        public ManiaSkinComponent(ManiaSkinComponents component)
            : base(component)
        {
        }

        protected override string RulesetPrefix => ManiaRuleset.SHORT_NAME;

        protected override string ComponentName => Component.ToString().ToLower();
    }

    public enum ManiaSkinComponents
    {
<<<<<<< HEAD
        ColumnBackground
=======
        HitTarget
>>>>>>> 71387016
    }
}<|MERGE_RESOLUTION|>--- conflicted
+++ resolved
@@ -19,10 +19,7 @@
 
     public enum ManiaSkinComponents
     {
-<<<<<<< HEAD
         ColumnBackground
-=======
         HitTarget
->>>>>>> 71387016
     }
 }