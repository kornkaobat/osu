<<<<<<< HEAD
﻿// Copyright (c) 2007-2018 ppy Pty Ltd <contact@ppy.sh>.
// Licensed under the MIT Licence - https://raw.githubusercontent.com/ppy/osu/master/LICENCE

using System;
using osu.Game.Graphics;
using osu.Game.Rulesets.Mods;

namespace osu.Game.Rulesets.Osu.Mods
{
    public class OsuModAutopilot : Mod
    {
        public override string Name => "Autopilot";
        public override string ShortenedName => "AP";
        public override FontAwesome Icon => FontAwesome.fa_osu_mod_autopilot;
        public override string Description => @"Automatic cursor movement - just follow the rhythm.";
        public override double ScoreMultiplier => 1;
        public override Type[] IncompatibleMods => new[] { typeof(OsuModSpunOut), typeof(ModRelax), typeof(ModSuddenDeath), typeof(ModNoFail), typeof(ModAutoplay) };
    }
}
=======
﻿// Copyright (c) 2007-2018 ppy Pty Ltd <contact@ppy.sh>.
// Licensed under the MIT Licence - https://raw.githubusercontent.com/ppy/osu/master/LICENCE

using System;
using osu.Game.Graphics;
using osu.Game.Rulesets.Mods;

namespace osu.Game.Rulesets.Osu.Mods
{
    public class OsuModAutopilot : Mod
    {
        public override string Name => "Autopilot";
        public override string ShortenedName => "AP";
        public override FontAwesome Icon => FontAwesome.fa_osu_mod_autopilot;
        public override string Description => @"Automatic cursor movement - just follow the rhythm.";
        public override double ScoreMultiplier => 0;
        public override bool Ranked => false;
        public override Type[] IncompatibleMods => new[] { typeof(OsuModSpunOut), typeof(ModRelax), typeof(ModSuddenDeath), typeof(ModNoFail), typeof(ModAutoplay) };
    }
}
>>>>>>> 5d103a00
<|MERGE_RESOLUTION|>--- conflicted
+++ resolved
@@ -1,4 +1,3 @@
-<<<<<<< HEAD
 ﻿// Copyright (c) 2007-2018 ppy Pty Ltd <contact@ppy.sh>.
 // Licensed under the MIT Licence - https://raw.githubusercontent.com/ppy/osu/master/LICENCE
 
@@ -17,26 +16,4 @@
         public override double ScoreMultiplier => 1;
         public override Type[] IncompatibleMods => new[] { typeof(OsuModSpunOut), typeof(ModRelax), typeof(ModSuddenDeath), typeof(ModNoFail), typeof(ModAutoplay) };
     }
-}
-=======
-﻿// Copyright (c) 2007-2018 ppy Pty Ltd <contact@ppy.sh>.
-// Licensed under the MIT Licence - https://raw.githubusercontent.com/ppy/osu/master/LICENCE
-
-using System;
-using osu.Game.Graphics;
-using osu.Game.Rulesets.Mods;
-
-namespace osu.Game.Rulesets.Osu.Mods
-{
-    public class OsuModAutopilot : Mod
-    {
-        public override string Name => "Autopilot";
-        public override string ShortenedName => "AP";
-        public override FontAwesome Icon => FontAwesome.fa_osu_mod_autopilot;
-        public override string Description => @"Automatic cursor movement - just follow the rhythm.";
-        public override double ScoreMultiplier => 0;
-        public override bool Ranked => false;
-        public override Type[] IncompatibleMods => new[] { typeof(OsuModSpunOut), typeof(ModRelax), typeof(ModSuddenDeath), typeof(ModNoFail), typeof(ModAutoplay) };
-    }
-}
->>>>>>> 5d103a00
+}