--- conflicted
+++ resolved
@@ -142,13 +142,8 @@
                     return;
                 tracking = value;
 
-<<<<<<< HEAD
-                FollowCircle.ScaleTo(tracking ? 2.8f : 1, 300, Easing.OutQuint);
+                FollowCircle.ScaleTo(tracking ? 2f : 1, 300, Easing.OutQuint);
                 FollowCircle.FadeTo(tracking ? 1f : 0, 300, Easing.OutQuint);
-=======
-                FollowCircle.ScaleTo(tracking ? 2f : 1, 300, Easing.OutQuint);
-                FollowCircle.FadeTo(tracking ? 0.2f : 0, 300, Easing.OutQuint);
->>>>>>> 4ea8c2df
             }
         }
 
