<Project>
  <PropertyGroup>
    <LangVersion>8.0</LangVersion>
    <ProjectTypeGuids>{FEACFBD2-3405-455C-9665-78FE426C6842};{FAE04EC0-301F-11D3-BF4B-00C04F79EFBC}</ProjectTypeGuids>
    <IPhoneResourcePrefix>Resources</IPhoneResourcePrefix>
    <RestoreProjectStyle>PackageReference</RestoreProjectStyle>
    <DefaultMtouchExtraArgs>--nolinkaway</DefaultMtouchExtraArgs>
    <DefaultMtouchGccFlags>-lstdc++ -lbz2 -framework AudioToolbox -framework AVFoundation -framework CoreMedia -framework VideoToolbox -framework SystemConfiguration -framework CFNetwork -framework Accelerate</DefaultMtouchGccFlags>
    <OutputPath>bin\$(Platform)\$(Configuration)</OutputPath>
    <MtouchI18n>cjk,mideast,other,rare,west</MtouchI18n>
    <OptimizePNGs>false</OptimizePNGs>
    <MtouchExtraArgs>$(DefaultMtouchExtraArgs) -gcc_flags "$(DefaultMtouchGccFlags)"</MtouchExtraArgs>
    <MtouchHttpClientHandler>NSUrlSessionHandler</MtouchHttpClientHandler>
    <MtouchVerbosity></MtouchVerbosity>
    <CodesignKey>iPhone Developer</CodesignKey>
    <AutoGenerateBindingRedirects>true</AutoGenerateBindingRedirects>
  </PropertyGroup>
  <PropertyGroup Condition="'$(Configuration)' == 'Debug'">
    <DebugSymbols>true</DebugSymbols>
    <DebugType>full</DebugType>
    <Optimize>false</Optimize>
    <DefineConstants>DEBUG;ENABLE_TEST_CLOUD;</DefineConstants>
    <MtouchDebug>true</MtouchDebug>
    <MtouchNoSymbolStrip>true</MtouchNoSymbolStrip>
  </PropertyGroup>
  <PropertyGroup Condition="'$(Configuration)' == 'Release'">
    <DebugType>pdbonly</DebugType>
    <Optimize>true</Optimize>
  </PropertyGroup>
  <PropertyGroup Condition="'$(Platform)' == 'iPhoneSimulator'">
    <MtouchArch>x86_64</MtouchArch>
    <MtouchLink>None</MtouchLink>
  </PropertyGroup>
  <PropertyGroup Condition="'$(Platform)' == 'iPhone'">
    <MtouchFloat32>true</MtouchFloat32>
    <MtouchLink>SdkOnly</MtouchLink>
    <MtouchArch>ARM64</MtouchArch>
    <CodesignEntitlements>Entitlements.plist</CodesignEntitlements>
  </PropertyGroup>
  <PropertyGroup Condition=" '$(Configuration)|$(Platform)' == 'Debug|iPhoneSimulator' ">
    <MtouchFastDev>true</MtouchFastDev>
    <IOSDebuggerPort>25823</IOSDebuggerPort>
    <DeviceSpecificBuild>false</DeviceSpecificBuild>
  </PropertyGroup>
  <PropertyGroup Condition=" '$(Configuration)|$(Platform)' == 'Release|iPhoneSimulator' ">
    <MtouchNoSymbolStrip>true</MtouchNoSymbolStrip>
  </PropertyGroup>
  <PropertyGroup Condition=" '$(Configuration)|$(Platform)' == 'Debug|iPhone' ">
    <DeviceSpecificBuild>true</DeviceSpecificBuild>
    <IOSDebuggerPort>28126</IOSDebuggerPort>
  </PropertyGroup>
  <ItemGroup>
    <NativeReference Include="$(OutputPath)\libbass.a;$(OutputPath)\libbass_fx.a">
      <Kind>Static</Kind>
      <SmartLink>False</SmartLink>
      <ForceLoad>True</ForceLoad>
    </NativeReference>
    <NativeReference Include="$(OutputPath)\libavcodec.a;$(OutputPath)\libavdevice.a;$(OutputPath)\libavfilter.a;$(OutputPath)\libavformat.a;$(OutputPath)\libavutil.a;$(OutputPath)\libswresample.a;$(OutputPath)\libswscale.a">
      <Kind>Static</Kind>
      <SmartLink>False</SmartLink>
      <ForceLoad>True</ForceLoad>
    </NativeReference>
  </ItemGroup>
  <ItemGroup>
    <Reference Include="System" />
    <Reference Include="System.Xml" />
    <Reference Include="System.Core" />
    <Reference Include="Xamarin.iOS" />
    <Reference Include="mscorlib" />
    <Reference Include="System.Net.Http" />
  </ItemGroup>
  <ItemGroup Label="Package References">
    <PackageReference Include="ppy.osu.Game.Resources" Version="2020.304.0" />
<<<<<<< HEAD
    <PackageReference Include="ppy.osu.Framework.iOS" Version="2020.305.0" />
=======
    <PackageReference Include="ppy.osu.Framework.iOS" Version="2020.310.0" />
>>>>>>> 1648a0d2
  </ItemGroup>
  <!-- Xamarin.iOS does not automatically handle transitive dependencies from NuGet packages. -->
  <ItemGroup Label="Transitive Dependencies">
    <PackageReference Include="Humanizer" Version="2.7.9" />
    <PackageReference Include="Microsoft.EntityFrameworkCore.Sqlite" Version="2.2.6" />
    <PackageReference Include="Microsoft.EntityFrameworkCore.Sqlite.Core" Version="2.2.6" />
    <PackageReference Include="Newtonsoft.Json" Version="12.0.3" />
<<<<<<< HEAD
    <PackageReference Include="ppy.osu.Framework" Version="2020.305.0" />
=======
    <PackageReference Include="ppy.osu.Framework" Version="2020.310.0" />
>>>>>>> 1648a0d2
    <PackageReference Include="SharpCompress" Version="0.24.0" />
    <PackageReference Include="NUnit" Version="3.12.0" />
    <PackageReference Include="SharpRaven" Version="2.4.0" />
    <PackageReference Include="System.ComponentModel.Annotations" Version="4.7.0" />
    <PackageReference Include="ppy.osu.Framework.NativeLibs" Version="2020.213.0" ExcludeAssets="all" />
  </ItemGroup>
</Project><|MERGE_RESOLUTION|>--- conflicted
+++ resolved
@@ -71,11 +71,7 @@
   </ItemGroup>
   <ItemGroup Label="Package References">
     <PackageReference Include="ppy.osu.Game.Resources" Version="2020.304.0" />
-<<<<<<< HEAD
-    <PackageReference Include="ppy.osu.Framework.iOS" Version="2020.305.0" />
-=======
     <PackageReference Include="ppy.osu.Framework.iOS" Version="2020.310.0" />
->>>>>>> 1648a0d2
   </ItemGroup>
   <!-- Xamarin.iOS does not automatically handle transitive dependencies from NuGet packages. -->
   <ItemGroup Label="Transitive Dependencies">
@@ -83,11 +79,7 @@
     <PackageReference Include="Microsoft.EntityFrameworkCore.Sqlite" Version="2.2.6" />
     <PackageReference Include="Microsoft.EntityFrameworkCore.Sqlite.Core" Version="2.2.6" />
     <PackageReference Include="Newtonsoft.Json" Version="12.0.3" />
-<<<<<<< HEAD
-    <PackageReference Include="ppy.osu.Framework" Version="2020.305.0" />
-=======
     <PackageReference Include="ppy.osu.Framework" Version="2020.310.0" />
->>>>>>> 1648a0d2
     <PackageReference Include="SharpCompress" Version="0.24.0" />
     <PackageReference Include="NUnit" Version="3.12.0" />
     <PackageReference Include="SharpRaven" Version="2.4.0" />
