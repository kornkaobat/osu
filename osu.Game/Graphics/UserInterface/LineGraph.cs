--- conflicted
+++ resolved
@@ -76,11 +76,7 @@
             {
                 Masking = true,
                 RelativeSizeAxes = Axes.Both,
-<<<<<<< HEAD
-                Child = path = new SmoothPath { RelativeSizeAxes = Axes.Both, PathWidth = 1.5f }
-=======
                 Child = path = new SmoothPath { RelativeSizeAxes = Axes.Both, PathRadius = 1 }
->>>>>>> af1c54d9
             });
         }
 
@@ -113,15 +109,10 @@
 
             for (int i = 0; i < values.Length; i++)
             {
-<<<<<<< HEAD
-                float x = (i + count - values.Length) / (float)(count - 1) * DrawWidth - 1;
-                float y = GetYPosition(values[i]) * DrawHeight - path.PathWidth;
-=======
                 // Make sure that we are accounting for path width when calculating vertex positions
                 // We need to apply 2x the path radius to account for it because the full diameter of the line accounts into height
                 float x = (i + count - values.Length) / (float)(count - 1) * (DrawWidth - 2 * path.PathRadius);
                 float y = GetYPosition(values[i]) * (DrawHeight - 2 * path.PathRadius);
->>>>>>> af1c54d9
                 path.AddVertex(new Vector2(x, y));
             }
         }
