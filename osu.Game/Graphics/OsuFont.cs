--- conflicted
+++ resolved
@@ -42,13 +42,8 @@
             {
                 case Typeface.Exo:
                     return "Exo2.0";
-<<<<<<< HEAD
 
-                case Typeface.FontAwesome:
-                    return "FontAwesome";
 
-=======
->>>>>>> 5cf7e460
                 case Typeface.Venera:
                     return "Venera";
             }
