﻿// Copyright (c) ppy Pty Ltd <contact@ppy.sh>. Licensed under the MIT Licence.
// See the LICENCE file in the repository root for full licence text.

using System;
using osuTK;
using osuTK.Graphics;
using osu.Framework.Allocation;
using osu.Framework.Bindables;
using osu.Framework.Graphics;
using osu.Framework.Graphics.Containers;
using osu.Framework.Graphics.UserInterface;
using osu.Game.Graphics;
using osu.Game.Graphics.UserInterface;
using osu.Game.Screens.Select.Filter;
using Container = osu.Framework.Graphics.Containers.Container;
using osu.Framework.Graphics.Shapes;
using osu.Game.Configuration;
using osu.Game.Rulesets;

namespace osu.Game.Screens.Select
{
    public class FilterControl : Container
    {
        public const float HEIGHT = 100;

        public Action<FilterCriteria> FilterChanged;

        private readonly OsuTabControl<SortMode> sortTabs;

        private readonly TabControl<GroupMode> groupTabs;

<<<<<<< HEAD
        private SortMode sort = SortMode.Title;

        public SortMode Sort
        {
            get => sort;
            set
            {
                if (sort == value) return;

                sort = value;
                FilterChanged?.Invoke(CreateCriteria());
            }
        }
=======
        private Bindable<SortMode> sortMode;
>>>>>>> 56f74e61

        private Bindable<GroupMode> groupMode;

        public FilterCriteria CreateCriteria()
        {
<<<<<<< HEAD
            get => group;
            set
            {
                if (group == value) return;

                group = value;
                FilterChanged?.Invoke(CreateCriteria());
            }
        }

        public FilterCriteria CreateCriteria() => new FilterCriteria
        {
            Group = group,
            Sort = sort,
            SearchText = searchTextBox.Text,
            AllowConvertedBeatmaps = showConverted,
            Ruleset = ruleset.Value,
            DisplayStarsMinimum = minimumStars,
            DisplayStarsMaximum = maximumStars,
        };
=======
            var query = searchTextBox.Text;

            var criteria = new FilterCriteria
            {
                Group = groupMode.Value,
                Sort = sortMode.Value,
                AllowConvertedBeatmaps = showConverted.Value,
                Ruleset = ruleset.Value
            };
>>>>>>> 56f74e61

            FilterQueryParser.ApplyQueries(criteria, query);
            return criteria;
        }

        private readonly SeekLimitedSearchTextBox searchTextBox;

        public override bool ReceivePositionalInputAt(Vector2 screenSpacePos) =>
            base.ReceivePositionalInputAt(screenSpacePos) || groupTabs.ReceivePositionalInputAt(screenSpacePos) || sortTabs.ReceivePositionalInputAt(screenSpacePos);

        public FilterControl()
        {
            Children = new Drawable[]
            {
                Background = new Box
                {
                    Colour = Color4.Black,
                    Alpha = 0.8f,
                    RelativeSizeAxes = Axes.Both,
                },
                new Container
                {
                    Padding = new MarginPadding(20),
                    RelativeSizeAxes = Axes.Both,
                    Width = 0.5f,
                    Anchor = Anchor.TopRight,
                    Origin = Anchor.TopRight,
                    Children = new Drawable[]
                    {
                        searchTextBox = new SeekLimitedSearchTextBox { RelativeSizeAxes = Axes.X },
                        new Box
                        {
                            RelativeSizeAxes = Axes.X,
                            Height = 1,
                            Colour = OsuColour.Gray(80),
                            Origin = Anchor.BottomLeft,
                            Anchor = Anchor.BottomLeft,
                        },
                        new FillFlowContainer
                        {
                            Anchor = Anchor.BottomRight,
                            Origin = Anchor.BottomRight,
                            Direction = FillDirection.Horizontal,
                            RelativeSizeAxes = Axes.X,
                            AutoSizeAxes = Axes.Y,
                            Children = new Drawable[]
                            {
                                groupTabs = new OsuTabControl<GroupMode>
                                {
                                    RelativeSizeAxes = Axes.X,
                                    Height = 24,
                                    Width = 0.5f,
                                    AutoSort = true,
                                },
                                //spriteText = new OsuSpriteText
                                //{
                                //    Font = @"Exo2.0-Bold",
                                //    Text = "Sort results by",
                                //    Size = 14,
                                //    Margin = new MarginPadding
                                //    {
                                //        Top = 5,
                                //        Bottom = 5
                                //    },
                                //},
                                sortTabs = new OsuTabControl<SortMode>
                                {
                                    RelativeSizeAxes = Axes.X,
                                    Width = 0.5f,
                                    Height = 24,
                                    AutoSort = true,
                                }
                            }
                        },
                    }
                }
            };

            searchTextBox.Current.ValueChanged += _ => FilterChanged?.Invoke(CreateCriteria());

            groupTabs.PinItem(GroupMode.All);
            groupTabs.PinItem(GroupMode.RecentlyPlayed);
        }

        public void Deactivate()
        {
            searchTextBox.HoldFocus = false;
            if (searchTextBox.HasFocus)
                GetContainingInputManager().ChangeFocus(searchTextBox);
        }

        public void Activate()
        {
            searchTextBox.HoldFocus = true;
        }

        private readonly IBindable<RulesetInfo> ruleset = new Bindable<RulesetInfo>();

        private readonly Bindable<bool> showConverted = new Bindable<bool>();
        private readonly Bindable<double> minimumStars = new Bindable<double>();
        private readonly Bindable<double> maximumStars = new Bindable<double>();

        public readonly Box Background;

        [BackgroundDependencyLoader(permitNulls: true)]
        private void load(OsuColour colours, IBindable<RulesetInfo> parentRuleset, OsuConfigManager config)
        {
            sortTabs.AccentColour = colours.GreenLight;

<<<<<<< HEAD
            config.BindWith(OsuSetting.ShowConvertedBeatmaps, showConverted);
            showConverted.ValueChanged += _ => updateCriteria();

            config.BindWith(OsuSetting.DisplayStarsMinimum, minimumStars);
            minimumStars.ValueChanged += _ => updateCriteria();

            config.BindWith(OsuSetting.DisplayStarsMaximum, maximumStars);
            maximumStars.ValueChanged += _ => updateCriteria();
=======
            showConverted = config.GetBindable<bool>(OsuSetting.ShowConvertedBeatmaps);
            showConverted.ValueChanged += _ => updateCriteria();
>>>>>>> 56f74e61

            ruleset.BindTo(parentRuleset);
            ruleset.BindValueChanged(_ => updateCriteria());

            sortMode = config.GetBindable<SortMode>(OsuSetting.SongSelectSortingMode);
            groupMode = config.GetBindable<GroupMode>(OsuSetting.SongSelectGroupingMode);

            sortTabs.Current.BindTo(sortMode);
            groupTabs.Current.BindTo(groupMode);

            groupMode.BindValueChanged(_ => updateCriteria());
            sortMode.BindValueChanged(_ => updateCriteria());

            updateCriteria();
        }

        private void updateCriteria() => FilterChanged?.Invoke(CreateCriteria());
    }
}<|MERGE_RESOLUTION|>--- conflicted
+++ resolved
@@ -29,50 +29,12 @@
 
         private readonly TabControl<GroupMode> groupTabs;
 
-<<<<<<< HEAD
-        private SortMode sort = SortMode.Title;
-
-        public SortMode Sort
-        {
-            get => sort;
-            set
-            {
-                if (sort == value) return;
-
-                sort = value;
-                FilterChanged?.Invoke(CreateCriteria());
-            }
-        }
-=======
         private Bindable<SortMode> sortMode;
->>>>>>> 56f74e61
 
         private Bindable<GroupMode> groupMode;
 
         public FilterCriteria CreateCriteria()
         {
-<<<<<<< HEAD
-            get => group;
-            set
-            {
-                if (group == value) return;
-
-                group = value;
-                FilterChanged?.Invoke(CreateCriteria());
-            }
-        }
-
-        public FilterCriteria CreateCriteria() => new FilterCriteria
-        {
-            Group = group,
-            Sort = sort,
-            SearchText = searchTextBox.Text,
-            AllowConvertedBeatmaps = showConverted,
-            Ruleset = ruleset.Value,
-            DisplayStarsMinimum = minimumStars,
-            DisplayStarsMaximum = maximumStars,
-        };
-=======
             var query = searchTextBox.Text;
 
             var criteria = new FilterCriteria
@@ -81,8 +43,9 @@
                 Sort = sortMode.Value,
                 AllowConvertedBeatmaps = showConverted.Value,
                 Ruleset = ruleset.Value
+                DisplayStarsMinimum = minimumStars,
+                DisplayStarsMaximum = maximumStars,
             };
->>>>>>> 56f74e61
 
             FilterQueryParser.ApplyQueries(criteria, query);
             return criteria;
@@ -192,7 +155,6 @@
         {
             sortTabs.AccentColour = colours.GreenLight;
 
-<<<<<<< HEAD
             config.BindWith(OsuSetting.ShowConvertedBeatmaps, showConverted);
             showConverted.ValueChanged += _ => updateCriteria();
 
@@ -201,10 +163,6 @@
 
             config.BindWith(OsuSetting.DisplayStarsMaximum, maximumStars);
             maximumStars.ValueChanged += _ => updateCriteria();
-=======
-            showConverted = config.GetBindable<bool>(OsuSetting.ShowConvertedBeatmaps);
-            showConverted.ValueChanged += _ => updateCriteria();
->>>>>>> 56f74e61
 
             ruleset.BindTo(parentRuleset);
             ruleset.BindValueChanged(_ => updateCriteria());
