--- conflicted
+++ resolved
@@ -19,17 +19,12 @@
 {
     public abstract class OsuScreen : Screen, IOsuScreen, IKeyBindingHandler<GlobalAction>, IHasDescription
     {
-<<<<<<< HEAD
-=======
         /// <summary>
         /// The amount of negative padding that should be applied to game background content which touches both the left and right sides of the screen.
         /// This allows for the game content to be pushed byt he options/notification overlays without causing black areas to appear.
         /// </summary>
         public const float HORIZONTAL_OVERFLOW_PADDING = 50;
 
-        public BackgroundScreen Background { get; private set; }
-
->>>>>>> 432bc60d
         /// <summary>
         /// A user-facing title for this screen.
         /// </summary>
