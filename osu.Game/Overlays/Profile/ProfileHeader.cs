﻿// Copyright (c) 2007-2018 ppy Pty Ltd <contact@ppy.sh>.
// Licensed under the MIT Licence - https://raw.githubusercontent.com/ppy/osu/master/LICENCE

using System;
using System.Collections.Generic;
using osu.Framework.Allocation;
using osu.Framework.Configuration;
using osu.Framework.Extensions;
using osuTK.Graphics;
using osu.Framework.Extensions.Color4Extensions;
using osu.Framework.Graphics;
using osu.Framework.Graphics.Colour;
using osu.Framework.Graphics.Containers;
using osu.Framework.Graphics.Cursor;
using osu.Framework.Graphics.Shapes;
using osu.Framework.Graphics.Sprites;
using osu.Framework.Graphics.Textures;
using osu.Framework.Graphics.UserInterface;
using osu.Framework.Input.Events;
using osu.Game.Graphics;
using osu.Game.Graphics.Containers;
using osu.Game.Graphics.Sprites;
using osu.Game.Graphics.UserInterface;
using osu.Game.Online.Chat;
using osu.Game.Overlays.Profile.Header;
using osu.Game.Scoring;
using osu.Game.Users;
using osuTK;

namespace osu.Game.Overlays.Profile
{
    public class ProfileHeader : Container
    {
        private readonly RankGraph rankGraph;

        public readonly SupporterIcon SupporterTag;
        private readonly Container coverContainer;
        private readonly OsuSpriteText coverInfoText;
        private readonly CoverInfoTabControl infoTabControl;

        private readonly Box headerTopBox;
        private readonly UpdateableAvatar avatar;
        private readonly OsuSpriteText usernameText;
        private readonly OsuSpriteText titleText;
        private readonly DrawableFlag userFlag;
        private readonly OsuSpriteText userCountryText;
        private readonly Box userIconSeperatorBox;
        private readonly FillFlowContainer userStats;

        private readonly Box headerCenterBox;
        private readonly OsuSpriteText followerText;
        private readonly ProfileHeaderButton messageButton;
        private readonly ProfileHeaderButton expandButton;
        private readonly Sprite levelBadgeSprite;
        private readonly OsuSpriteText levelBadgeText;

        private readonly Bar levelProgressBar;
        private readonly OsuSpriteText levelProgressText;

        private readonly OverlinedInfoContainer hiddenDetailGlobal, hiddenDetailCountry;

        public readonly BindableBool DetailsVisible = new BindableBool();

        private readonly Box headerDetailBox;
        private readonly HasTooltipContainer totalPlayTimeTooltip;
        private readonly OverlinedInfoContainer totalPlayTimeInfo, medalInfo, ppInfo;
        private readonly Dictionary<ScoreRank, ScoreRankInfo> scoreRankInfos = new Dictionary<ScoreRank, ScoreRankInfo>();
        private readonly OverlinedInfoContainer detailGlobalRank, detailCountryRank;

        private const float cover_height = 150;
        private const float cover_info_height = 75;
        private const float info_height = 500;
        private const float avatar_size = 110;

        [Resolved(CanBeNull = true)]
        private ChannelManager channelManager { get; set; }

        [Resolved(CanBeNull = true)]
        private UserProfileOverlay userOverlay { get; set; }

        [Resolved(CanBeNull = true)]
        private ChatOverlay chatOverlay { get; set; }

        public ProfileHeader()
        {
            Container headerDetailContainer, expandedDetailContainer;
            FillFlowContainer hiddenDetailContainer;
            SpriteIcon expandButtonIcon;

            RelativeSizeAxes = Axes.X;
            Height = cover_height + info_height;

            Children = new Drawable[]
            {
                coverContainer = new Container
                {
                    RelativeSizeAxes = Axes.X,
                    Height = cover_height,
                    Masking = true,
                    Children = new Drawable[]
                    {
                        new Box
                        {
                            RelativeSizeAxes = Axes.Both,
                            Colour = ColourInfo.GradientVertical(Color4.Black.Opacity(0.1f), Color4.Black.Opacity(0.75f))
                        },
                    }
                },
                new Container
                {
                    Margin = new MarginPadding { Left = UserProfileOverlay.CONTENT_X_MARGIN },
                    Y = cover_height,
                    Height = cover_info_height,
                    RelativeSizeAxes = Axes.X,
                    Anchor = Anchor.TopLeft,
                    Origin = Anchor.BottomLeft,
                    Depth = -float.MaxValue,
                    Children = new Drawable[]
                    {
                        new FillFlowContainer
                        {
                            AutoSizeAxes = Axes.Both,
                            Direction = FillDirection.Horizontal,
                            Children = new[]
                            {
                                new OsuSpriteText
                                {
<<<<<<< HEAD
                                    Text = "Player ",
                                    Font = "Exo2.0-Regular",
                                    TextSize = 30
=======
                                    User = user,
                                    Size = new Vector2(avatar_size),
                                    Anchor = Anchor.BottomLeft,
                                    Origin = Anchor.BottomLeft,
                                    Masking = true,
                                    CornerRadius = 5,
                                    OpenOnClick = { Value = false },
                                    EdgeEffect = new EdgeEffectParameters
                                    {
                                        Type = EdgeEffectType.Shadow,
                                        Colour = Color4.Black.Opacity(0.25f),
                                        Radius = 4,
                                    },
>>>>>>> c6b37c45
                                },
                                coverInfoText = new OsuSpriteText
                                {
<<<<<<< HEAD
                                    Text = "Info",
                                    Font = "Exo2.0-Regular",
                                    TextSize = 30
                                }
=======
                                    Anchor = Anchor.BottomLeft,
                                    Origin = Anchor.BottomLeft,
                                    X = avatar_size + 10,
                                    AutoSizeAxes = Axes.Both,
                                    Children = new Drawable[]
                                    {
                                        SupporterTag = new SupporterIcon
                                        {
                                            Alpha = 0,
                                            Anchor = Anchor.BottomLeft,
                                            Origin = Anchor.BottomLeft,
                                            Y = -75,
                                            Size = new Vector2(25, 25)
                                        },
                                        new FillFlowContainer
                                        {
                                            Direction = FillDirection.Horizontal,
                                            AutoSizeAxes = Axes.Both,
                                            Anchor = Anchor.BottomLeft,
                                            Origin = Anchor.BottomLeft,
                                            Y = -48,
                                            Children = new Drawable[]
                                            {
                                                usernameText = new OsuSpriteText
                                                {
                                                    Text = user.Username,
                                                    Font = @"Exo2.0-RegularItalic",
                                                    TextSize = 30,
                                                },
                                                new ExternalLinkButton($@"https://osu.ppy.sh/users/{user.Id}")
                                                {
                                                    Anchor = Anchor.BottomLeft,
                                                    Origin = Anchor.BottomLeft,
                                                    Margin = new MarginPadding { Left = 3, Bottom = 3 }, //To better lineup with the font
                                                },
                                            }
                                        },
                                        countryFlag = new DrawableFlag(user.Country)
                                        {
                                            Anchor = Anchor.BottomLeft,
                                            Origin = Anchor.BottomLeft,
                                            Width = 30,
                                            Height = 20
                                        }
                                    }
                                },
                                badgeContainer = new BadgeContainer
                                {
                                    RelativeSizeAxes = Axes.X,
                                    AutoSizeAxes = Axes.Y,
                                    Origin = Anchor.BottomLeft,
                                    Margin = new MarginPadding { Bottom = 5 },
                                    Alpha = 0,
                                },
>>>>>>> c6b37c45
                            }
                        },
                        infoTabControl = new CoverInfoTabControl
                        {
                            Anchor = Anchor.BottomLeft,
                            Origin = Anchor.BottomLeft,
                            RelativeSizeAxes = Axes.X,
                            Height = cover_info_height - 30,
                            Margin = new MarginPadding { Left = -UserProfileOverlay.CONTENT_X_MARGIN },
                            Padding = new MarginPadding { Left = UserProfileOverlay.CONTENT_X_MARGIN }
                        }
                    }
                },
                new FillFlowContainer
                {
                    Margin = new MarginPadding { Top = cover_height },
                    RelativeSizeAxes = Axes.X,
                    AutoSizeAxes = Axes.Y,
                    Direction = FillDirection.Vertical,
                    Children = new Drawable[]
                    {
                        new Container
                        {
                            RelativeSizeAxes = Axes.X,
                            Height = 150,
                            Children = new Drawable[]
                            {
                                headerTopBox = new Box
                                {
                                    RelativeSizeAxes = Axes.Both,
                                },
                                new FillFlowContainer
                                {
                                    Direction = FillDirection.Horizontal,
                                    Margin = new MarginPadding { Left = UserProfileOverlay.CONTENT_X_MARGIN },
                                    Height = avatar_size,
                                    AutoSizeAxes = Axes.X,
                                    Anchor = Anchor.CentreLeft,
                                    Origin = Anchor.CentreLeft,
                                    Children = new[]
                                    {
                                        avatar = new UpdateableAvatar
                                        {
                                            Size = new Vector2(avatar_size),
                                            Masking = true,
                                            CornerRadius = avatar_size * 0.25f,
                                        },
                                        new Container
                                        {
                                            RelativeSizeAxes = Axes.Y,
                                            AutoSizeAxes = Axes.X,
                                            Padding = new MarginPadding { Left = 10 },
                                            Children = new Drawable[]
                                            {
                                                usernameText = new OsuSpriteText
                                                {
                                                    Font = "Exo2.0-Regular",
                                                    TextSize = 24
                                                },
                                                new FillFlowContainer
                                                {
                                                    Origin = Anchor.BottomLeft,
                                                    Anchor = Anchor.BottomLeft,
                                                    Direction = FillDirection.Vertical,
                                                    AutoSizeAxes = Axes.Both,
                                                    Children = new Drawable[]
                                                    {
                                                        titleText = new OsuSpriteText
                                                        {
                                                            TextSize = 18,
                                                            Font = "Exo2.0-Regular"
                                                        },
                                                        SupporterTag = new SupporterIcon
                                                        {
                                                            Height = 20,
                                                            Margin = new MarginPadding { Top = 5 }
                                                        },
                                                        userIconSeperatorBox = new Box
                                                        {
                                                            RelativeSizeAxes = Axes.X,
                                                            Height = 1.5f,
                                                            Margin = new MarginPadding { Top = 10 }
                                                        },
                                                        new Container
                                                        {
                                                            AutoSizeAxes = Axes.Both,
                                                            Margin = new MarginPadding { Top = 5 },
                                                            Children = new Drawable[]
                                                            {
                                                                userFlag = new DrawableFlag
                                                                {
                                                                    Size = new Vector2(30, 20)
                                                                },
                                                                userCountryText = new OsuSpriteText
                                                                {
                                                                    Font = "Exo2.0-Regular",
                                                                    TextSize = 17.5f,
                                                                    Margin = new MarginPadding { Left = 40 },
                                                                    Origin = Anchor.CentreLeft,
                                                                    Anchor = Anchor.CentreLeft,
                                                                }
                                                            }
                                                        },
                                                    }
                                                }
                                            }
                                        }
                                    }
                                },
                                userStats = new FillFlowContainer
                                {
                                    Anchor = Anchor.TopRight,
                                    Origin = Anchor.TopRight,
                                    AutoSizeAxes = Axes.Y,
                                    Width = 300,
                                    Margin = new MarginPadding { Right = UserProfileOverlay.CONTENT_X_MARGIN },
                                    Padding = new MarginPadding { Vertical = 15 },
                                    Spacing = new Vector2(0, 2)
                                }
                            }
                        },
                        new Container
                        {
                            RelativeSizeAxes = Axes.X,
                            Height = 60,
                            Children = new Drawable[]
                            {
                                headerCenterBox = new Box
                                {
                                    RelativeSizeAxes = Axes.Both,
                                },
                                new FillFlowContainer
                                {
                                    AutoSizeAxes = Axes.X,
                                    RelativeSizeAxes = Axes.Y,
                                    Direction = FillDirection.Horizontal,
                                    Padding = new MarginPadding { Vertical = 10 },
                                    Margin = new MarginPadding { Left = UserProfileOverlay.CONTENT_X_MARGIN },
                                    Spacing = new Vector2(10, 0),
                                    Children = new Drawable[]
                                    {
                                        new ProfileHeaderButton
                                        {
                                            RelativeSizeAxes = Axes.Y,
                                            Children = new Drawable[]
                                            {
                                                new FillFlowContainer
                                                {
                                                    AutoSizeAxes = Axes.Both,
                                                    Anchor = Anchor.CentreLeft,
                                                    Origin = Anchor.CentreLeft,
                                                    Direction = FillDirection.Horizontal,
                                                    Padding = new MarginPadding { Right = 10 },
                                                    Children = new Drawable[]
                                                    {
                                                        new SpriteIcon
                                                        {
                                                            Anchor = Anchor.CentreLeft,
                                                            Origin = Anchor.CentreLeft,
                                                            Icon = FontAwesome.fa_user,
                                                            FillMode = FillMode.Fit,
                                                            Size = new Vector2(50, 14)
                                                        },
                                                        followerText = new OsuSpriteText
                                                        {
                                                            Anchor = Anchor.CentreLeft,
                                                            Origin = Anchor.CentreLeft,
                                                            TextSize = 16,
                                                            Font = "Exo2.0-Bold"
                                                        }
                                                    }
                                                }
                                            }
                                        },
                                        messageButton = new ProfileHeaderButton
                                        {
                                            RelativeSizeAxes = Axes.Y,
                                            Children = new Drawable[]
                                            {
                                                new SpriteIcon
                                                {
                                                    Anchor = Anchor.CentreLeft,
                                                    Origin = Anchor.CentreLeft,
                                                    Icon = FontAwesome.fa_envelope,
                                                    FillMode = FillMode.Fit,
                                                    Size = new Vector2(50, 14)
                                                },
                                            }
                                        },

                                    }
                                },
                                new Container
                                {
                                    Anchor = Anchor.CentreRight,
                                    Origin = Anchor.CentreRight,
                                    RelativeSizeAxes = Axes.Y,
                                    Padding = new MarginPadding { Vertical = 10 },
                                    Width = UserProfileOverlay.CONTENT_X_MARGIN,
                                    Child = expandButton = new ProfileHeaderButton
                                    {
                                        RelativeSizeAxes = Axes.Y,
                                        Anchor = Anchor.Centre,
                                        Origin = Anchor.Centre,
                                        Children = new Drawable[]
                                        {
                                            expandButtonIcon = new SpriteIcon
                                            {
                                                Anchor = Anchor.Centre,
                                                Origin = Anchor.Centre,
                                                Size = new Vector2(20),
                                                Icon = FontAwesome.fa_chevron_up,
                                            },
                                        }
                                    },
                                },
                                new Container
                                {
                                    Anchor = Anchor.CentreRight,
                                    Origin = Anchor.CentreRight,
                                    AutoSizeAxes = Axes.Both,
                                    Margin = new MarginPadding { Right = UserProfileOverlay.CONTENT_X_MARGIN },
                                    Children = new Drawable[]
                                    {
                                        new HasTooltipContainer
                                        {
                                            Anchor = Anchor.CentreRight,
                                            Origin = Anchor.CentreRight,
                                            Size = new Vector2(40),
                                            TooltipText = "Level",
                                            Children = new Drawable[]
                                            {
                                                levelBadgeSprite = new Sprite
                                                {
                                                    RelativeSizeAxes = Axes.Both,
                                                },
                                                levelBadgeText = new OsuSpriteText
                                                {
                                                    TextSize = 20,
                                                    Font = "Exo2.0-Medium",
                                                    Anchor = Anchor.Centre,
                                                    Origin = Anchor.Centre,
                                                }
                                            }
                                        },
                                        expandedDetailContainer = new HasTooltipContainer
                                        {
                                            TooltipText = "Progress to next level",
                                            Anchor = Anchor.CentreRight,
                                            Origin = Anchor.CentreRight,
                                            Width = 200,
                                            Height = 6,
                                            Margin = new MarginPadding { Right = 50 },
                                            Children = new Drawable[]
                                            {
                                                new CircularContainer
                                                {
                                                    RelativeSizeAxes = Axes.Both,
                                                    Masking = true,
                                                    Child = levelProgressBar = new Bar
                                                    {
                                                        RelativeSizeAxes = Axes.Both,
                                                        BackgroundColour = Color4.Black,
                                                        Direction = BarDirection.LeftToRight,
                                                    }
                                                },
                                                levelProgressText = new OsuSpriteText
                                                {
                                                    Anchor = Anchor.BottomRight,
                                                    Origin = Anchor.TopRight,
                                                    Font = "Exo2.0-Bold",
                                                    TextSize = 12,
                                                }
                                            }
                                        },
                                        hiddenDetailContainer = new FillFlowContainer
                                        {
                                            Direction = FillDirection.Horizontal,
                                            Anchor = Anchor.CentreRight,
                                            Origin = Anchor.CentreRight,
                                            Width = 200,
                                            AutoSizeAxes = Axes.Y,
                                            Alpha = 0,
                                            Spacing = new Vector2(10, 0),
                                            Margin = new MarginPadding { Right = 50 },
                                            Children = new[]
                                            {
                                                hiddenDetailGlobal = new OverlinedInfoContainer
                                                {
                                                    Title = "Global Ranking"
                                                },
                                                hiddenDetailCountry = new OverlinedInfoContainer
                                                {
                                                    Title = "Country Ranking"
                                                },
                                            }
                                        }
                                    }
                                }
                            }
                        },
                        headerDetailContainer = new Container
                        {
                            RelativeSizeAxes = Axes.X,
                            AutoSizeAxes = Axes.Y,
                            Children = new Drawable[]
                            {
                                headerDetailBox = new Box
                                {
                                    RelativeSizeAxes = Axes.Both,
                                },
                                new FillFlowContainer
                                {
                                    RelativeSizeAxes = Axes.X,
                                    AutoSizeAxes = Axes.Y,
                                    Padding = new MarginPadding { Horizontal = UserProfileOverlay.CONTENT_X_MARGIN, Vertical = 10 },
                                    Direction = FillDirection.Vertical,
                                    Spacing = new Vector2(0, 20),
                                    Children = new Drawable[]
                                    {
                                        new Container
                                        {
                                            RelativeSizeAxes = Axes.X,
                                            AutoSizeAxes = Axes.Y,
                                            Children = new Drawable[]
                                            {
                                                new FillFlowContainer
                                                {
                                                    AutoSizeAxes = Axes.Both,
                                                    Anchor = Anchor.CentreLeft,
                                                    Origin = Anchor.CentreLeft,
                                                    Direction = FillDirection.Horizontal,
                                                    Spacing = new Vector2(10, 0),
                                                    Children = new Drawable[]
                                                    {
                                                        totalPlayTimeTooltip = new HasTooltipContainer
                                                        {
                                                            AutoSizeAxes = Axes.Both,
                                                            TooltipText = "0 hours",
                                                            Child = totalPlayTimeInfo = new OverlinedInfoContainer
                                                            {
                                                                Title = "Total Play Time",
                                                            },
                                                        },
                                                        medalInfo = new OverlinedInfoContainer
                                                        {
                                                            Title = "Medals"
                                                        },
                                                        ppInfo = new OverlinedInfoContainer
                                                        {
                                                            Title = "pp"
                                                        },
                                                    }
                                                },
                                                new FillFlowContainer
                                                {
                                                    AutoSizeAxes = Axes.Both,
                                                    Anchor = Anchor.CentreRight,
                                                    Origin = Anchor.CentreRight,
                                                    Direction = FillDirection.Horizontal,
                                                    Children = new[]
                                                    {
                                                        scoreRankInfos[ScoreRank.XH] = new ScoreRankInfo(ScoreRank.XH),
                                                        scoreRankInfos[ScoreRank.X] = new ScoreRankInfo(ScoreRank.X),
                                                        scoreRankInfos[ScoreRank.SH] = new ScoreRankInfo(ScoreRank.SH),
                                                        scoreRankInfos[ScoreRank.S] = new ScoreRankInfo(ScoreRank.S),
                                                        scoreRankInfos[ScoreRank.A] = new ScoreRankInfo(ScoreRank.A),
                                                    }
                                                }
                                            }
                                        },
                                        new Container
                                        {
                                            RelativeSizeAxes = Axes.X,
                                            AutoSizeAxes = Axes.Y,
                                            Padding = new MarginPadding { Right = 130 },
                                            Children = new Drawable[]
                                            {
                                                rankGraph = new RankGraph
                                                {
                                                    RelativeSizeAxes = Axes.Both,
                                                },
                                                new FillFlowContainer
                                                {
                                                    AutoSizeAxes = Axes.Y,
                                                    Width = 130,
                                                    Anchor = Anchor.TopRight,
                                                    Direction = FillDirection.Vertical,
                                                    Padding = new MarginPadding { Horizontal = 10 },
                                                    Spacing = new Vector2(0, 20),
                                                    Children = new Drawable[]
                                                    {
                                                        detailGlobalRank = new OverlinedInfoContainer(true, 110)
                                                        {
                                                            Title = "Global Ranking"
                                                        },
                                                        detailCountryRank = new OverlinedInfoContainer(false, 110)
                                                        {
                                                            Title = "Country Ranking"
                                                        },
                                                    }
                                                }
                                            }
                                        }
                                    }
                                },
                            }
                        }
                    }
                }
            };

            infoTabControl.AddItem("Info");
            infoTabControl.AddItem("Modding");

            DetailsVisible.ValueChanged += newValue => expandButtonIcon.Icon = newValue ? FontAwesome.fa_chevron_down : FontAwesome.fa_chevron_up;
            DetailsVisible.ValueChanged += newValue => hiddenDetailContainer.Alpha = newValue ? 1 : 0;
            DetailsVisible.ValueChanged += newValue => expandedDetailContainer.Alpha = newValue ? 0 : 1;
            DetailsVisible.ValueChanged += newValue => headerDetailContainer.Alpha = newValue ? 0 : 1;
        }

        [BackgroundDependencyLoader(true)]
        private void load(OsuColour colours, TextureStore textures)
        {
            coverInfoText.Colour = colours.CommunityUserGreen;

            infoTabControl.AccentColour = colours.CommunityUserGreen;

            headerTopBox.Colour = colours.CommunityUserGrayGreenDarker;
            userCountryText.Colour = colours.CommunityUserGrayGreenLighter;
            userIconSeperatorBox.Colour = colours.CommunityUserGrayGreenLighter;

            headerCenterBox.Colour = colours.CommunityUserGrayGreenDark;
            levelBadgeSprite.Texture = textures.Get("Profile/levelbadge");
            levelBadgeSprite.Colour = colours.Yellow;
            levelProgressBar.AccentColour = colours.Yellow;

            hiddenDetailGlobal.LineColour = colours.Yellow;
            hiddenDetailCountry.LineColour = colours.Yellow;

            headerDetailBox.Colour = colours.CommunityUserGrayGreenDarkest;
            totalPlayTimeInfo.LineColour = colours.Yellow;
            medalInfo.LineColour = colours.GreenLight;
            ppInfo.LineColour = colours.Red;

            detailGlobalRank.LineColour = colours.Yellow;
            detailCountryRank.LineColour = colours.Yellow;
        }

        private readonly OsuSpriteText usernameText;

        private User user;

        public User User
        {
            get => user;
            set
            {
                user = value;
                loadUser();
            }
        }

        private void loadUser()
        {
            LoadComponentAsync(new UserCoverBackground(user)
            {
                RelativeSizeAxes = Axes.Both,
                Anchor = Anchor.Centre,
                Origin = Anchor.Centre,
                FillMode = FillMode.Fill,
                OnLoadComplete = d => d.FadeInFromZero(200),
                Depth = float.MaxValue,
            }, coverContainer.Add);

            avatar.User = User;
            usernameText.Text = user.Username;
            userFlag.Country = user.Country;
            userCountryText.Text = user.Country?.FullName;
            SupporterTag.SupporterLevel = user.SupportLevel;
            if(user.Title != null)
                titleText.Text = user.Title;
            titleText.Colour = OsuColour.FromHex(user.Colour ?? "fff");

            userStats.Add(new UserStatsLine("Ranked Score", user.Statistics.RankedScore.ToString("#,##0")));
            userStats.Add(new UserStatsLine("Hit Accuracy", Math.Round(user.Statistics.Accuracy, 2).ToString("#0.00'%'")));
            userStats.Add(new UserStatsLine("Play Count", user.Statistics.PlayCount.ToString("#,##0")));
            userStats.Add(new UserStatsLine("Total Score", user.Statistics.TotalScore.ToString("#,##0")));
            userStats.Add(new UserStatsLine("Total Hits", user.Statistics.TotalHits.ToString("#,##0")));
            userStats.Add(new UserStatsLine("Maximum Combo", user.Statistics.MaxCombo.ToString("#,##0")));
            userStats.Add(new UserStatsLine("Replays Watched by Others", user.Statistics.ReplaysWatched.ToString("#,##0")));

            followerText.Text = user.FollowerCount?.Length > 0 ? user.FollowerCount[0].ToString("#,##0") : "0";

            if (!user.PMFriendsOnly)
                messageButton.Action = () =>
                {
                    channelManager?.OpenPrivateChannel(user);
                    userOverlay?.Hide();
                    chatOverlay?.Show();
                };

<<<<<<< HEAD
            expandButton.Action = DetailsVisible.Toggle;

            levelBadgeText.Text = user.Statistics.Level.Current.ToString();
            levelProgressBar.Length = user.Statistics.Level.Progress / 100f;
            levelProgressText.Text = user.Statistics.Level.Progress.ToString("0'%'");

            hiddenDetailGlobal.Content = user.Statistics.Ranks.Global?.ToString("#,##0") ?? "-";
            hiddenDetailCountry.Content = user.Statistics.Ranks.Country?.ToString("#,##0") ?? "-";

            medalInfo.Content = user.Achievements.Length.ToString();
            ppInfo.Content = user.Statistics.PP?.ToString("#,##0") ?? "0";

            string formatTime(int? secondsNull)
            {
                if (secondsNull == null) return "0h 0m";

                int seconds = secondsNull.Value;
                string time = "";

                int days = seconds / 86400;
                seconds -= days * 86400;
                if (days > 0)
                    time += days + "d ";

                int hours = seconds / 3600;
                seconds -= hours * 3600;
                time += hours + "h ";

                int minutes = seconds / 60;
                time += minutes + "m";

                return time;
            }

            totalPlayTimeInfo.Content = formatTime(user.Statistics.PlayTime);
            totalPlayTimeTooltip.TooltipText = (user.Statistics.PlayTime ?? 0) / 3600 + " hours";

            foreach (var scoreRankInfo in scoreRankInfos)
                scoreRankInfo.Value.RankCount = user.Statistics.GradesCount.GetForScoreRank(scoreRankInfo.Key);

            detailGlobalRank.Content = user.Statistics.Ranks.Global?.ToString("#,##0") ?? "-";
            detailCountryRank.Content = user.Statistics.Ranks.Country?.ToString("#,##0") ?? "-";

            rankGraph.User.Value = user;

            /*
=======
            usernameText.Text = user.Username;

>>>>>>> c6b37c45
            if (!string.IsNullOrEmpty(user.Colour))
            {
                colourBar.Colour = OsuColour.FromHex(user.Colour);
                colourBar.Show();
            }

            void boldItalic(SpriteText t) => t.Font = @"Exo2.0-BoldItalic";
            void lightText(SpriteText t) => t.Alpha = 0.8f;

            OsuSpriteText createScoreText(string text) => new OsuSpriteText
            {
                TextSize = 14,
                Text = text
            };

            OsuSpriteText createScoreNumberText(string text) => new OsuSpriteText
            {
                TextSize = 14,
                Font = @"Exo2.0-Bold",
                Anchor = Anchor.TopRight,
                Origin = Anchor.TopRight,
                Text = text
            };

            if (user.Country != null)
            {
                infoTextLeft.AddText("From ", lightText);
                infoTextLeft.AddText(user.Country.FullName, boldItalic);
                countryFlag.Country = user.Country;
            }

            infoTextLeft.NewParagraph();

            if (user.JoinDate.ToUniversalTime().Year < 2008)
            {
                infoTextLeft.AddText(new DrawableJoinDate(user.JoinDate), lightText);
            }
            else
            {
                infoTextLeft.AddText("Joined ", lightText);
                infoTextLeft.AddText(new DrawableJoinDate(user.JoinDate), boldItalic);
            }

            if (user.LastVisit.HasValue)
            {
                infoTextLeft.NewLine();
                infoTextLeft.AddText("Last seen ", lightText);
                infoTextLeft.AddText(new DrawableDate(user.LastVisit.Value), boldItalic);
                infoTextLeft.NewParagraph();
            }

            if (user.PlayStyle?.Length > 0)
            {
                infoTextLeft.AddText("Plays with ", lightText);
                infoTextLeft.AddText(string.Join(", ", user.PlayStyle), boldItalic);
            }

            infoTextLeft.NewLine();
            infoTextLeft.AddText("Contributed ", lightText);
            infoTextLeft.AddLink($@"{user.PostCount} forum posts", url: $"https://osu.ppy.sh/users/{user.Id}/posts", creationParameters: boldItalic);

            string websiteWithoutProtcol = user.Website;
            if (!string.IsNullOrEmpty(websiteWithoutProtcol))
            {
                int protocolIndex = websiteWithoutProtcol.IndexOf("//", StringComparison.Ordinal);
                if (protocolIndex >= 0)
                    websiteWithoutProtcol = websiteWithoutProtcol.Substring(protocolIndex + 2);
            }

            tryAddInfoRightLine(FontAwesome.fa_map_marker, user.Location);
            tryAddInfoRightLine(FontAwesome.fa_heart_o, user.Interests);
            tryAddInfoRightLine(FontAwesome.fa_suitcase, user.Occupation);
            infoTextRight.NewParagraph();
            if (!string.IsNullOrEmpty(user.Twitter))
                tryAddInfoRightLine(FontAwesome.fa_twitter, "@" + user.Twitter, $@"https://twitter.com/{user.Twitter}");
            tryAddInfoRightLine(FontAwesome.fa_gamepad, user.Discord);
            tryAddInfoRightLine(FontAwesome.fa_skype, user.Skype, @"skype:" + user.Skype + @"?chat");
            tryAddInfoRightLine(FontAwesome.fa_lastfm, user.Lastfm, $@"https://last.fm/users/{user.Lastfm}");
            tryAddInfoRightLine(FontAwesome.fa_globe, websiteWithoutProtcol, user.Website);

            if (user.Statistics != null)
            {
                levelBadge.Show();
                levelText.Text = user.Statistics.Level.Current.ToString();

                scoreText.Add(createScoreText("Ranked Score"));
                scoreNumberText.Add(createScoreNumberText(user.Statistics.RankedScore.ToString(@"#,0")));
                scoreText.Add(createScoreText("Accuracy"));
                scoreNumberText.Add(createScoreNumberText($"{user.Statistics.Accuracy:0.##}%"));
                scoreText.Add(createScoreText("Play Count"));
                scoreNumberText.Add(createScoreNumberText(user.Statistics.PlayCount.ToString(@"#,0")));
                scoreText.Add(createScoreText("Total Score"));
                scoreNumberText.Add(createScoreNumberText(user.Statistics.TotalScore.ToString(@"#,0")));
                scoreText.Add(createScoreText("Total Hits"));
                scoreNumberText.Add(createScoreNumberText(user.Statistics.TotalHits.ToString(@"#,0")));
                scoreText.Add(createScoreText("Max Combo"));
                scoreNumberText.Add(createScoreNumberText(user.Statistics.MaxCombo.ToString(@"#,0")));
                scoreText.Add(createScoreText("Replays Watched by Others"));
                scoreNumberText.Add(createScoreNumberText(user.Statistics.ReplaysWatched.ToString(@"#,0")));

                gradeSSPlus.DisplayCount = user.Statistics.GradesCount.SSPlus;
                gradeSSPlus.Show();
                gradeSS.DisplayCount = user.Statistics.GradesCount.SS;
                gradeSS.Show();
                gradeSPlus.DisplayCount = user.Statistics.GradesCount.SPlus;
                gradeSPlus.Show();
                gradeS.DisplayCount = user.Statistics.GradesCount.S;
                gradeS.Show();
                gradeA.DisplayCount = user.Statistics.GradesCount.A;
                gradeA.Show();

                rankGraph.User.Value = user;
            }

            badgeContainer.ShowBadges(user.Badges);*/
        }

        private class CoverInfoTabControl : TabControl<string>
        {
            private readonly Box bar;

            private Color4 accentColour;
            public Color4 AccentColour
            {
                get => accentColour;
                set
                {
                    if (accentColour == value) return;

                    accentColour = value;

                    bar.Colour = value;

                    foreach (TabItem<string> tabItem in TabContainer)
                    {
                        ((CoverInfoTabItem)tabItem).AccentColour = value;
                    }
                }
            }

            public MarginPadding Padding
            {
                set => TabContainer.Padding = value;
                get => TabContainer.Padding;
            }

            public CoverInfoTabControl()
            {
                TabContainer.Masking = false;
                TabContainer.Spacing = new Vector2(20, 0);

                AddInternal(bar = new Box
                {
                    RelativeSizeAxes = Axes.X,
                    Height = 2,
                    Anchor = Anchor.BottomLeft,
                    Origin = Anchor.CentreLeft
                });
            }

            protected override Dropdown<string> CreateDropdown() => null;

            protected override TabItem<string> CreateTabItem(string value) => new CoverInfoTabItem(value)
            {
                AccentColour = AccentColour
            };

            private class CoverInfoTabItem : TabItem<string>
            {
                private readonly OsuSpriteText text;
                private readonly Drawable bar;

                private Color4 accentColour;
                public Color4 AccentColour
                {
                    get => accentColour;
                    set
                    {
                        accentColour = value;

                        bar.Colour = value;
                        if (!Active) text.Colour = value;
                    }
                }

                public CoverInfoTabItem(string value)
                    : base(value)
                {
                    AutoSizeAxes = Axes.X;
                    RelativeSizeAxes = Axes.Y;

                    Children = new[]
                    {
                        text = new OsuSpriteText
                        {
                            Margin = new MarginPadding { Bottom = 15 },
                            Origin = Anchor.BottomLeft,
                            Anchor = Anchor.BottomLeft,
                            Text = value,
                            TextSize = 14,
                            Font = "Exo2.0-Bold",
                        },
                        bar = new Circle
                        {
                            RelativeSizeAxes = Axes.X,
                            Height = 0,
                            Origin = Anchor.CentreLeft,
                            Anchor = Anchor.BottomLeft,
                        },
                        new HoverClickSounds()
                    };
                }

                protected override bool OnHover(HoverEvent e)
                {
                    if (!Active)
                        onActivated(true);
                    return base.OnHover(e);
                }

                protected override void OnHoverLost(HoverLostEvent e)
                {
                    base.OnHoverLost(e);

                    if (!Active)
                        OnDeactivated();
                }

                protected override void OnActivated()
                {
                    onActivated();
                }

                protected override void OnDeactivated()
                {
                    text.FadeColour(AccentColour, 120, Easing.InQuad);
                    bar.ResizeHeightTo(0, 120, Easing.InQuad);
                    text.Font = "Exo2.0-Medium";
                }

                private void onActivated(bool fake = false)
                {
                    text.FadeColour(Color4.White, 120, Easing.InQuad);
                    bar.ResizeHeightTo(7.5f, 120, Easing.InQuad);
                    if (!fake)
                        text.Font = "Exo2.0-Bold";
                }
            }
        }

        private class UserStatsLine : Container
        {
            private readonly OsuSpriteText rightText;

            public UserStatsLine(string left, string right)
            {
                RelativeSizeAxes = Axes.X;
                AutoSizeAxes = Axes.Y;
                Children = new Drawable[]
                {
                    new OsuSpriteText
                    {
                        TextSize = 15,
                        Text = left,
                        Font = "Exo2.0-Medium"
                    },
                    rightText = new OsuSpriteText
                    {
                        Anchor = Anchor.TopRight,
                        Origin = Anchor.TopRight,
                        TextSize = 15,
                        Text = right,
                        Font = "Exo2.0-Medium"
                    },
                };
            }

            [BackgroundDependencyLoader]
            private void load(OsuColour colours)
            {
                rightText.Colour = colours.BlueLight;
            }
        }

        private class ProfileHeaderButton : OsuHoverContainer
        {
            private readonly Box background;
            private readonly Container content;

            protected override Container<Drawable> Content => content;

            protected override IEnumerable<Drawable> EffectTargets => new[] { background };

            public ProfileHeaderButton()
            {
                HoverColour = Color4.Black.Opacity(0.75f);
                IdleColour = Color4.Black.Opacity(0.7f);
                AutoSizeAxes = Axes.X;

                base.Content.Add(new CircularContainer
                {
                    Masking = true,
                    AutoSizeAxes = Axes.X,
                    RelativeSizeAxes = Axes.Y,
                    Children = new Drawable[]
                    {
                        background = new Box
                        {
                            RelativeSizeAxes = Axes.Both,
                        },
                        content = new Container
                        {
                            AutoSizeAxes = Axes.X,
                            RelativeSizeAxes = Axes.Y,
                            Padding = new MarginPadding { Horizontal = 10 },
                        }
                    }
                });
            }
        }

        private class HasTooltipContainer : Container, IHasTooltip
        {
            public string TooltipText { get; set; }
        }

        private class OverlinedInfoContainer : CompositeDrawable
        {
            private readonly Circle line;
            private readonly OsuSpriteText title, content;

            public string Title
            {
                set => title.Text = value;
            }

            public string Content
            {
                set => content.Text = value;
            }

            public Color4 LineColour
            {
                set => line.Colour = value;
            }

            public OverlinedInfoContainer(bool big = false, int minimumWidth = 60)
            {
                AutoSizeAxes = Axes.Both;
                InternalChild = new FillFlowContainer
                {
                    Direction = FillDirection.Vertical,
                    AutoSizeAxes = Axes.Both,
                    Children = new Drawable[]
                    {
                        line = new Circle
                        {
                            RelativeSizeAxes = Axes.X,
                            Height = 4,
                        },
                        title = new OsuSpriteText
                        {
                            Font = "Exo2.0-Bold",
                            TextSize = big ? 14 : 12,
                        },
                        content = new OsuSpriteText
                        {
                            Font = "Exo2.0-Light",
                            TextSize = big ? 40 : 18,
                        },
                        new Container //Add a minimum size to the FillFlowContainer
                        {
                            Width = minimumWidth,
                        }
                    }
                };
            }
        }

        public class ScoreRankInfo : CompositeDrawable
        {
            private readonly ScoreRank rank;
            private readonly Sprite rankSprite;
            private readonly OsuSpriteText rankCount;

            public int RankCount
            {
                set => rankCount.Text = value.ToString("#,##0");
            }

            public ScoreRankInfo(ScoreRank rank)
            {
                this.rank = rank;

                AutoSizeAxes = Axes.Both;
                InternalChild = new FillFlowContainer
                {
                    AutoSizeAxes = Axes.Y,
                    Width = 56,
                    Direction = FillDirection.Vertical,
                    Children = new Drawable[]
                    {
                        rankSprite = new Sprite
                        {
                            RelativeSizeAxes = Axes.Both,
                            FillMode = FillMode.Fit
                        },
                        rankCount = new OsuSpriteText
                        {
                            Font = "Exo2.0-Bold",
                            TextSize = 12,
                            Anchor = Anchor.TopCentre,
                            Origin = Anchor.TopCentre
                        }
                    }
                };
            }

            [BackgroundDependencyLoader]
            private void load(TextureStore textures)
            {
                rankSprite.Texture = textures.Get($"Grades/{rank.GetDescription()}");
            }
        }
    }
}<|MERGE_RESOLUTION|>--- conflicted
+++ resolved
@@ -125,89 +125,16 @@
                             {
                                 new OsuSpriteText
                                 {
-<<<<<<< HEAD
                                     Text = "Player ",
                                     Font = "Exo2.0-Regular",
                                     TextSize = 30
-=======
-                                    User = user,
-                                    Size = new Vector2(avatar_size),
-                                    Anchor = Anchor.BottomLeft,
-                                    Origin = Anchor.BottomLeft,
-                                    Masking = true,
-                                    CornerRadius = 5,
-                                    OpenOnClick = { Value = false },
-                                    EdgeEffect = new EdgeEffectParameters
-                                    {
-                                        Type = EdgeEffectType.Shadow,
-                                        Colour = Color4.Black.Opacity(0.25f),
-                                        Radius = 4,
-                                    },
->>>>>>> c6b37c45
                                 },
                                 coverInfoText = new OsuSpriteText
                                 {
-<<<<<<< HEAD
                                     Text = "Info",
                                     Font = "Exo2.0-Regular",
                                     TextSize = 30
                                 }
-=======
-                                    Anchor = Anchor.BottomLeft,
-                                    Origin = Anchor.BottomLeft,
-                                    X = avatar_size + 10,
-                                    AutoSizeAxes = Axes.Both,
-                                    Children = new Drawable[]
-                                    {
-                                        SupporterTag = new SupporterIcon
-                                        {
-                                            Alpha = 0,
-                                            Anchor = Anchor.BottomLeft,
-                                            Origin = Anchor.BottomLeft,
-                                            Y = -75,
-                                            Size = new Vector2(25, 25)
-                                        },
-                                        new FillFlowContainer
-                                        {
-                                            Direction = FillDirection.Horizontal,
-                                            AutoSizeAxes = Axes.Both,
-                                            Anchor = Anchor.BottomLeft,
-                                            Origin = Anchor.BottomLeft,
-                                            Y = -48,
-                                            Children = new Drawable[]
-                                            {
-                                                usernameText = new OsuSpriteText
-                                                {
-                                                    Text = user.Username,
-                                                    Font = @"Exo2.0-RegularItalic",
-                                                    TextSize = 30,
-                                                },
-                                                new ExternalLinkButton($@"https://osu.ppy.sh/users/{user.Id}")
-                                                {
-                                                    Anchor = Anchor.BottomLeft,
-                                                    Origin = Anchor.BottomLeft,
-                                                    Margin = new MarginPadding { Left = 3, Bottom = 3 }, //To better lineup with the font
-                                                },
-                                            }
-                                        },
-                                        countryFlag = new DrawableFlag(user.Country)
-                                        {
-                                            Anchor = Anchor.BottomLeft,
-                                            Origin = Anchor.BottomLeft,
-                                            Width = 30,
-                                            Height = 20
-                                        }
-                                    }
-                                },
-                                badgeContainer = new BadgeContainer
-                                {
-                                    RelativeSizeAxes = Axes.X,
-                                    AutoSizeAxes = Axes.Y,
-                                    Origin = Anchor.BottomLeft,
-                                    Margin = new MarginPadding { Bottom = 5 },
-                                    Alpha = 0,
-                                },
->>>>>>> c6b37c45
                             }
                         },
                         infoTabControl = new CoverInfoTabControl
@@ -254,6 +181,7 @@
                                             Size = new Vector2(avatar_size),
                                             Masking = true,
                                             CornerRadius = avatar_size * 0.25f,
+                                    OpenOnClick = { Value = false },
                                         },
                                         new Container
                                         {
@@ -710,7 +638,6 @@
                     chatOverlay?.Show();
                 };
 
-<<<<<<< HEAD
             expandButton.Action = DetailsVisible.Toggle;
 
             levelBadgeText.Text = user.Statistics.Level.Current.ToString();
@@ -757,10 +684,6 @@
             rankGraph.User.Value = user;
 
             /*
-=======
-            usernameText.Text = user.Username;
-
->>>>>>> c6b37c45
             if (!string.IsNullOrEmpty(user.Colour))
             {
                 colourBar.Colour = OsuColour.FromHex(user.Colour);
