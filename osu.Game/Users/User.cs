--- conflicted
+++ resolved
@@ -186,20 +186,13 @@
         {
             [Description("Keyboard")]
             Keyboard,
-<<<<<<< HEAD
+
             [Description("Mouse")]
             Mouse,
+
             [Description("Tablet")]
             Tablet,
-=======
-
-            [Description("Mouse")]
-            Mouse,
-
-            [Description("Tablet")]
-            Tablet,
-
->>>>>>> 22423f60
+
             [Description("Touch Screen")]
             Touch,
         }
