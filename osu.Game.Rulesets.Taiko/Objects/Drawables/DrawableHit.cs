--- conflicted
+++ resolved
@@ -86,13 +86,10 @@
                 switch (State.Value)
                 {
                     case ArmedState.Idle:
-<<<<<<< HEAD
                         SecondHitAllowed = false;
                         validKeyPressed = false;
 
-=======
                         UnproxyContent();
->>>>>>> 2e556e30
                         this.Delay(HitObject.HitWindows.HalfWindowFor(HitResult.Miss)).Expire();
                         break;
                     case ArmedState.Miss:
