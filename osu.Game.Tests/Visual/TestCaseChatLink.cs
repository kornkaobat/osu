﻿// Copyright (c) 2007-2018 ppy Pty Ltd <contact@ppy.sh>.
// Licensed under the MIT Licence - https://raw.githubusercontent.com/ppy/osu/master/LICENCE

using OpenTK.Graphics;
using osu.Framework.Allocation;
using osu.Framework.Graphics;
using osu.Framework.Graphics.Containers;
using osu.Game.Graphics;
using osu.Game.Online.Chat;
using osu.Game.Overlays.Chat;
using osu.Game.Users;
using System;
using System.Collections.Generic;
using System.Linq;
using NUnit.Framework;
using osu.Game.Graphics.Containers;
using osu.Game.Graphics.Sprites;
using osu.Game.Overlays;

namespace osu.Game.Tests.Visual
{
    [TestFixture]
    public class TestCaseChatLink : OsuTestCase
    {
        private readonly TestChatLineContainer textContainer;
        private readonly DialogOverlay dialogOverlay;
        private Color4 linkColour;

        public override IReadOnlyList<Type> RequiredTypes => new[]
        {
            typeof(ChatLine),
            typeof(Message),
            typeof(LinkFlowContainer),
            typeof(DummyEchoMessage),
            typeof(LocalEchoMessage),
            typeof(MessageFormatter)
        };

        public TestCaseChatLink()
        {
            Add(dialogOverlay = new DialogOverlay { Depth = float.MinValue });
            Add(textContainer = new TestChatLineContainer
            {
                Padding = new MarginPadding { Left = 20, Right = 20 },
                RelativeSizeAxes = Axes.X,
                AutoSizeAxes = Axes.Y,
                Direction = FillDirection.Vertical,
            });
        }

        [BackgroundDependencyLoader]
        private void load(OsuColour colours)
        {
            linkColour = colours.Blue;
<<<<<<< HEAD
            Dependencies.Cache(dialogOverlay);
            Dependencies.Cache(new ChatOverlay
            {
                AvailableChannels =
                {
                    new Channel { Name = "#english" },
                    new Channel { Name = "#japanese" }
                }
            });
=======

            var chatManager = new ChannelManager();
            chatManager.AvailableChannels.Add(new Channel { Name = "#english"});
            chatManager.AvailableChannels.Add(new Channel { Name = "#japanese" });
            Dependencies.Cache(chatManager);

            Dependencies.Cache(new ChatOverlay());
>>>>>>> 974873f5

            testLinksGeneral();
            testEcho();
        }

        private void clear() => AddStep("clear messages", textContainer.Clear);

        private void addMessageWithChecks(string text, int linkAmount = 0, bool isAction = false, bool isImportant = false, params LinkAction[] expectedActions)
        {
            int index = textContainer.Count + 1;
            var newLine = new ChatLine(new DummyMessage(text, isAction, isImportant, index));
            textContainer.Add(newLine);

            AddAssert($"msg #{index} has {linkAmount} link(s)", () => newLine.Message.Links.Count == linkAmount);
            AddAssert($"msg #{index} has the right action", hasExpectedActions);
            AddAssert($"msg #{index} is " + (isAction ? "italic" : "not italic"), () => newLine.ContentFlow.Any() && isAction == isItalic());
            AddAssert($"msg #{index} shows {linkAmount} link(s)", isShowingLinks);

            bool hasExpectedActions()
            {
                var expectedActionsList = expectedActions.ToList();

                if (expectedActionsList.Count != newLine.Message.Links.Count)
                    return false;

                for (int i = 0; i < newLine.Message.Links.Count; i++)
                {
                    var action = newLine.Message.Links[i].Action;
                    if (action != expectedActions[i]) return false;
                }

                return true;
            }

            bool isItalic() => newLine.ContentFlow.Where(d => d is OsuSpriteText).Cast<OsuSpriteText>().All(sprite => sprite.Font == "Exo2.0-MediumItalic");

            bool isShowingLinks()
            {
                bool hasBackground = !string.IsNullOrEmpty(newLine.Message.Sender.Colour);

                Color4 textColour = isAction && hasBackground ? OsuColour.FromHex(newLine.Message.Sender.Colour) : Color4.White;

                var linkCompilers = newLine.ContentFlow.Where(d => d is DrawableLinkCompiler).ToList();
                var linkSprites = linkCompilers.SelectMany(comp => ((DrawableLinkCompiler)comp).Parts);

                return linkSprites.All(d => d.Colour == linkColour)
                       && newLine.ContentFlow.Except(linkSprites.Concat(linkCompilers)).All(d => d.Colour == textColour);
            }
        }

        private void testLinksGeneral()
        {
            addMessageWithChecks("test!");
            addMessageWithChecks("osu.ppy.sh!");
            addMessageWithChecks("https://osu.ppy.sh!", 1, expectedActions: LinkAction.External);
            addMessageWithChecks("00:12:345 (1,2) - Test?", 1, expectedActions: LinkAction.OpenEditorTimestamp);
            addMessageWithChecks("Wiki link for tasty [[Performance Points]]", 1, expectedActions: LinkAction.External);
            addMessageWithChecks("(osu forums)[https://osu.ppy.sh/forum] (old link format)", 1, expectedActions: LinkAction.External);
            addMessageWithChecks("[https://osu.ppy.sh/home New site] (new link format)", 1, expectedActions: LinkAction.External);
            addMessageWithChecks("[osu forums](https://osu.ppy.sh/forum) (new link format 2)", 1, expectedActions: LinkAction.External);
            addMessageWithChecks("[https://osu.ppy.sh/home This is only a link to the new osu webpage but this is supposed to test word wrap.]", 1, expectedActions: LinkAction.External);
            addMessageWithChecks("is now listening to [https://osu.ppy.sh/s/93523 IMAGE -MATERIAL- <Version 0>]", 1, true, expectedActions: LinkAction.OpenBeatmapSet);
            addMessageWithChecks("is now playing [https://osu.ppy.sh/b/252238 IMAGE -MATERIAL- <Version 0>]", 1, true, expectedActions: LinkAction.OpenBeatmap);
            addMessageWithChecks("Let's (try)[https://osu.ppy.sh/home] [https://osu.ppy.sh/b/252238 multiple links] https://osu.ppy.sh/home", 3,
                expectedActions: new[] { LinkAction.External, LinkAction.OpenBeatmap, LinkAction.External });
            // note that there's 0 links here (they get removed if a channel is not found)
            addMessageWithChecks("#lobby or #osu would be blue (and work) in the ChatDisplay test (when a proper ChatOverlay is present).");
            addMessageWithChecks("I am important!", 0, false, true);
            addMessageWithChecks("feels important", 0, true, true);
            addMessageWithChecks("likes to post this [https://osu.ppy.sh/home link].", 1, true, true, expectedActions: LinkAction.External);
            addMessageWithChecks("Join my multiplayer game osump://12346.", 1, expectedActions: LinkAction.JoinMultiplayerMatch);
            addMessageWithChecks("Join my [multiplayer game](osump://12346).", 1, expectedActions: LinkAction.JoinMultiplayerMatch);
            addMessageWithChecks("Join my [#english](osu://chan/#english).", 1, expectedActions: LinkAction.OpenChannel);
            addMessageWithChecks("Join my osu://chan/#english.", 1, expectedActions: LinkAction.OpenChannel);
            addMessageWithChecks("Join my #english or #japanese channels.", 2, expectedActions: new[] { LinkAction.OpenChannel, LinkAction.OpenChannel });
            addMessageWithChecks("Join my #english or #nonexistent #hashtag channels.", 1, expectedActions: LinkAction.OpenChannel);
        }

        private void testEcho()
        {
            int echoCounter = 0;

            addEchoWithWait("sent!", "received!");
            addEchoWithWait("https://osu.ppy.sh/home", null, 500);
            addEchoWithWait("[https://osu.ppy.sh/forum let's try multiple words too!]");
            addEchoWithWait("(long loading times! clickable while loading?)[https://osu.ppy.sh/home]", null, 5000);

            void addEchoWithWait(string text, string completeText = null, double delay = 250)
            {
                var newLine = new ChatLine(new DummyEchoMessage(text));

                AddStep($"send msg #{++echoCounter} after {delay}ms", () =>
                {
                    textContainer.Add(newLine);
                    Scheduler.AddDelayed(() => newLine.Message = new DummyMessage(completeText ?? text), delay);
                });

                AddUntilStep(() => textContainer.All(line => line.Message is DummyMessage), $"wait for msg #{echoCounter}");
            }
        }

        private class DummyEchoMessage : LocalEchoMessage
        {
            public DummyEchoMessage(string text)
            {
                Content = text;
                Timestamp = DateTimeOffset.Now;
                Sender = DummyMessage.TEST_SENDER;
            }
        }

        private class DummyMessage : Message
        {
            private static long messageCounter;

            internal static readonly User TEST_SENDER_BACKGROUND = new User
            {
                Username = @"i-am-important",
                Id = 42,
                Colour = "#250cc9",
            };

            internal static readonly User TEST_SENDER = new User
            {
                Username = @"Somebody",
                Id = 1,
            };

            public new DateTimeOffset Timestamp = DateTimeOffset.Now;

            public DummyMessage(string text, bool isAction = false, bool isImportant = false, int number = 0)
                : base(messageCounter++)
            {
                Content = text;
                IsAction = isAction;
                Sender = new User
                {
                    Username = $"User {number}",
                    Id = number,
                    Colour = isImportant ? "#250cc9" : null,
                };
            }
        }

        private class TestChatLineContainer : FillFlowContainer<ChatLine>
        {
            protected override int Compare(Drawable x, Drawable y)
            {
                var xC = (ChatLine)x;
                var yC = (ChatLine)y;

                return xC.Message.CompareTo(yC.Message);
            }
        }
    }
}<|MERGE_RESOLUTION|>--- conflicted
+++ resolved
@@ -52,17 +52,6 @@
         private void load(OsuColour colours)
         {
             linkColour = colours.Blue;
-<<<<<<< HEAD
-            Dependencies.Cache(dialogOverlay);
-            Dependencies.Cache(new ChatOverlay
-            {
-                AvailableChannels =
-                {
-                    new Channel { Name = "#english" },
-                    new Channel { Name = "#japanese" }
-                }
-            });
-=======
 
             var chatManager = new ChannelManager();
             chatManager.AvailableChannels.Add(new Channel { Name = "#english"});
@@ -70,7 +59,7 @@
             Dependencies.Cache(chatManager);
 
             Dependencies.Cache(new ChatOverlay());
->>>>>>> 974873f5
+            Dependencies.Cache(dialogOverlay);
 
             testLinksGeneral();
             testEcho();
