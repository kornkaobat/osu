﻿// Copyright (c) 2007-2018 ppy Pty Ltd <contact@ppy.sh>.
// Licensed under the MIT Licence - https://raw.githubusercontent.com/ppy/osu/master/LICENCE

using System.IO;
using NUnit.Framework;
using OpenTK;
using OpenTK.Graphics;
using osu.Game.Tests.Resources;
using System.Linq;
using osu.Game.Audio;
using osu.Game.Beatmaps;
using osu.Game.Rulesets.Objects.Types;
using osu.Game.Beatmaps.Formats;
using osu.Game.Beatmaps.Timing;
using osu.Game.Rulesets.Catch.Beatmaps;
using osu.Game.Rulesets.Objects;
using osu.Game.Rulesets.Objects.Legacy;
using osu.Game.Rulesets.Osu;
using osu.Game.Rulesets.Osu.Beatmaps;
using osu.Game.Skinning;

namespace osu.Game.Tests.Beatmaps.Formats
{
    [TestFixture]
    public class LegacyBeatmapDecoderTest
    {
        [Test]
        public void TestDecodeBeatmapVersion()
        {
            using (var resStream = Resource.OpenResource("beatmap-version.osu"))
            using (var stream = new StreamReader(resStream))
            {
                var decoder = Decoder.GetDecoder<Beatmap>(stream);

                stream.BaseStream.Position = 0;
                stream.DiscardBufferedData();

                var working = new TestWorkingBeatmap(decoder.Decode(stream));

                Assert.AreEqual(6, working.BeatmapInfo.BeatmapVersion);
                Assert.AreEqual(6, working.Beatmap.BeatmapInfo.BeatmapVersion);
                Assert.AreEqual(6, working.GetPlayableBeatmap(new OsuRuleset().RulesetInfo).BeatmapInfo.BeatmapVersion);
            }
        }

        [Test]
        public void TestDecodeBeatmapGeneral()
        {
            var decoder = new LegacyBeatmapDecoder { ApplyOffsets = false };
            using (var resStream = Resource.OpenResource("Soleily - Renatus (Gamu) [Insane].osu"))
            using (var stream = new StreamReader(resStream))
            {
                var beatmap = decoder.Decode(stream);
                var beatmapInfo = beatmap.BeatmapInfo;
                var metadata = beatmap.Metadata;

                Assert.AreEqual("03. Renatus - Soleily 192kbps.mp3", metadata.AudioFile);
                Assert.AreEqual(0, beatmapInfo.AudioLeadIn);
                Assert.AreEqual(164471, metadata.PreviewTime);
                Assert.IsFalse(beatmapInfo.Countdown);
                Assert.AreEqual(0.7f, beatmapInfo.StackLeniency);
                Assert.IsTrue(beatmapInfo.RulesetID == 0);
                Assert.IsFalse(beatmapInfo.LetterboxInBreaks);
                Assert.IsFalse(beatmapInfo.SpecialStyle);
                Assert.IsFalse(beatmapInfo.WidescreenStoryboard);
            }
        }

        [Test]
        public void TestDecodeBeatmapEditor()
        {
            var decoder = new LegacyBeatmapDecoder();
            using (var resStream = Resource.OpenResource("Soleily - Renatus (Gamu) [Insane].osu"))
            using (var stream = new StreamReader(resStream))
            {
                var beatmapInfo = decoder.Decode(stream).BeatmapInfo;

                int[] expectedBookmarks =
                {
                    11505, 22054, 32604, 43153, 53703, 64252, 74802, 85351,
                    95901, 106450, 116999, 119637, 130186, 140735, 151285,
                    161834, 164471, 175020, 185570, 196119, 206669, 209306
                };
                Assert.AreEqual(expectedBookmarks.Length, beatmapInfo.Bookmarks.Length);
                for (int i = 0; i < expectedBookmarks.Length; i++)
                    Assert.AreEqual(expectedBookmarks[i], beatmapInfo.Bookmarks[i]);
                Assert.AreEqual(1.8, beatmapInfo.DistanceSpacing);
                Assert.AreEqual(4, beatmapInfo.BeatDivisor);
                Assert.AreEqual(4, beatmapInfo.GridSize);
                Assert.AreEqual(2, beatmapInfo.TimelineZoom);
            }
        }

        [Test]
        public void TestDecodeBeatmapMetadata()
        {
            var decoder = new LegacyBeatmapDecoder();
            using (var resStream = Resource.OpenResource("Soleily - Renatus (Gamu) [Insane].osu"))
            using (var stream = new StreamReader(resStream))
            {
                var beatmap = decoder.Decode(stream);
                var beatmapInfo = beatmap.BeatmapInfo;
                var metadata = beatmap.Metadata;

                Assert.AreEqual("Renatus", metadata.Title);
                Assert.AreEqual("Renatus", metadata.TitleUnicode);
                Assert.AreEqual("Soleily", metadata.Artist);
                Assert.AreEqual("Soleily", metadata.ArtistUnicode);
                Assert.AreEqual("Gamu", metadata.AuthorString);
                Assert.AreEqual("Insane", beatmapInfo.Version);
                Assert.AreEqual(string.Empty, metadata.Source);
                Assert.AreEqual("MBC7 Unisphere 地球ヤバイEP Chikyu Yabai", metadata.Tags);
                Assert.AreEqual(557821, beatmapInfo.OnlineBeatmapID);
                Assert.AreEqual(241526, beatmapInfo.BeatmapSet.OnlineBeatmapSetID);
            }
        }

        [Test]
        public void TestDecodeBeatmapDifficulty()
        {
            var decoder = new LegacyBeatmapDecoder();
            using (var resStream = Resource.OpenResource("Soleily - Renatus (Gamu) [Insane].osu"))
            using (var stream = new StreamReader(resStream))
            {
                var difficulty = decoder.Decode(stream).BeatmapInfo.BaseDifficulty;

                Assert.AreEqual(6.5f, difficulty.DrainRate);
                Assert.AreEqual(4, difficulty.CircleSize);
                Assert.AreEqual(8, difficulty.OverallDifficulty);
                Assert.AreEqual(9, difficulty.ApproachRate);
                Assert.AreEqual(1.8, difficulty.SliderMultiplier);
                Assert.AreEqual(2, difficulty.SliderTickRate);
            }
        }

        [Test]
        public void TestDecodeBeatmapEvents()
        {
            var decoder = new LegacyBeatmapDecoder { ApplyOffsets = false };
            using (var resStream = Resource.OpenResource("Soleily - Renatus (Gamu) [Insane].osu"))
            using (var stream = new StreamReader(resStream))
            {
                var beatmap = decoder.Decode(stream);
                var metadata = beatmap.Metadata;
                var breakPoint = beatmap.Breaks[0];

                Assert.AreEqual("machinetop_background.jpg", metadata.BackgroundFile);
                Assert.AreEqual(122474, breakPoint.StartTime);
                Assert.AreEqual(140135, breakPoint.EndTime);
                Assert.IsTrue(breakPoint.HasEffect);
            }
        }

        [Test]
        public void TestDecodeBeatmapTimingPoints()
        {
            var decoder = new LegacyBeatmapDecoder { ApplyOffsets = false };
            using (var resStream = Resource.OpenResource("Soleily - Renatus (Gamu) [Insane].osu"))
            using (var stream = new StreamReader(resStream))
            {
                var beatmap = decoder.Decode(stream);
                var controlPoints = beatmap.ControlPointInfo;

                Assert.AreEqual(4, controlPoints.TimingPoints.Count);
                var timingPoint = controlPoints.TimingPoints[0];
                Assert.AreEqual(956, timingPoint.Time);
                Assert.AreEqual(329.67032967033d, timingPoint.BeatLength);
                Assert.AreEqual(TimeSignatures.SimpleQuadruple, timingPoint.TimeSignature);

                Assert.AreEqual(5, controlPoints.DifficultyPoints.Count);
                var difficultyPoint = controlPoints.DifficultyPoints[0];
                Assert.AreEqual(116999, difficultyPoint.Time);
                Assert.AreEqual(0.75000000000000189d, difficultyPoint.SpeedMultiplier);

                Assert.AreEqual(34, controlPoints.SamplePoints.Count);
                var soundPoint = controlPoints.SamplePoints[0];
                Assert.AreEqual(956, soundPoint.Time);
                Assert.AreEqual("soft", soundPoint.SampleBank);
                Assert.AreEqual(60, soundPoint.SampleVolume);

                Assert.AreEqual(8, controlPoints.EffectPoints.Count);
                var effectPoint = controlPoints.EffectPoints[0];
                Assert.AreEqual(53703, effectPoint.Time);
                Assert.IsTrue(effectPoint.KiaiMode);
                Assert.IsFalse(effectPoint.OmitFirstBarLine);
            }
        }

        [Test]
        public void TestDecodeBeatmapColours()
        {
            var decoder = new LegacySkinDecoder();
            using (var resStream = Resource.OpenResource("Soleily - Renatus (Gamu) [Insane].osu"))
            using (var stream = new StreamReader(resStream))
            {
                var comboColors = decoder.Decode(stream).ComboColours;

                Color4[] expectedColors =
                {
                    new Color4(142, 199, 255, 255),
                    new Color4(255, 128, 128, 255),
                    new Color4(128, 255, 255, 255),
                    new Color4(128, 255, 128, 255),
                    new Color4(255, 187, 255, 255),
                    new Color4(255, 177, 140, 255),
                    new Color4(100, 100, 100, 100),
                };
                Assert.AreEqual(expectedColors.Length, comboColors.Count);
                for (int i = 0; i < expectedColors.Length; i++)
                    Assert.AreEqual(expectedColors[i], comboColors[i]);
            }
        }

        [Test]
        public void TestDecodeBeatmapComboOffsetsOsu()
        {
            var decoder = new LegacyBeatmapDecoder();
            using (var resStream = Resource.OpenResource("hitobject-combo-offset.osu"))
            using (var stream = new StreamReader(resStream))
            {
                var beatmap = decoder.Decode(stream);

                var converted = new OsuBeatmapConverter(beatmap).Convert();
                new OsuBeatmapProcessor(converted).PreProcess();
                new OsuBeatmapProcessor(converted).PostProcess();

                Assert.AreEqual(4, ((IHasComboInformation)converted.HitObjects.ElementAt(0)).ComboIndex);
                Assert.AreEqual(5, ((IHasComboInformation)converted.HitObjects.ElementAt(2)).ComboIndex);
                Assert.AreEqual(5, ((IHasComboInformation)converted.HitObjects.ElementAt(4)).ComboIndex);
                Assert.AreEqual(6, ((IHasComboInformation)converted.HitObjects.ElementAt(6)).ComboIndex);
                Assert.AreEqual(11, ((IHasComboInformation)converted.HitObjects.ElementAt(8)).ComboIndex);
                Assert.AreEqual(14, ((IHasComboInformation)converted.HitObjects.ElementAt(11)).ComboIndex);
            }
        }

        [Test]
        public void TestDecodeBeatmapComboOffsetsCatch()
        {
            var decoder = new LegacyBeatmapDecoder();
            using (var resStream = Resource.OpenResource("hitobject-combo-offset.osu"))
            using (var stream = new StreamReader(resStream))
            {
                var beatmap = decoder.Decode(stream);

                var converted = new CatchBeatmapConverter(beatmap).Convert();
                new CatchBeatmapProcessor(converted).PreProcess();
                new CatchBeatmapProcessor(converted).PostProcess();

                Assert.AreEqual(4, ((IHasComboInformation)converted.HitObjects.ElementAt(0)).ComboIndex);
                Assert.AreEqual(5, ((IHasComboInformation)converted.HitObjects.ElementAt(2)).ComboIndex);
                Assert.AreEqual(5, ((IHasComboInformation)converted.HitObjects.ElementAt(4)).ComboIndex);
                Assert.AreEqual(6, ((IHasComboInformation)converted.HitObjects.ElementAt(6)).ComboIndex);
                Assert.AreEqual(11, ((IHasComboInformation)converted.HitObjects.ElementAt(8)).ComboIndex);
                Assert.AreEqual(14, ((IHasComboInformation)converted.HitObjects.ElementAt(11)).ComboIndex);
            }
        }

        [Test]
        public void TestDecodeBeatmapHitObjects()
        {
            var decoder = new LegacyBeatmapDecoder { ApplyOffsets = false };
            using (var resStream = Resource.OpenResource("Soleily - Renatus (Gamu) [Insane].osu"))
            using (var stream = new StreamReader(resStream))
            {
                var hitObjects = decoder.Decode(stream).HitObjects;

                var curveData = hitObjects[0] as IHasCurve;
                var positionData = hitObjects[0] as IHasPosition;

                Assert.IsNotNull(positionData);
                Assert.IsNotNull(curveData);
                Assert.AreEqual(new Vector2(192, 168), positionData.Position);
                Assert.AreEqual(956, hitObjects[0].StartTime);
                Assert.IsTrue(hitObjects[0].Samples.Any(s => s.Name == SampleInfo.HIT_NORMAL));

                positionData = hitObjects[1] as IHasPosition;

                Assert.IsNotNull(positionData);
                Assert.AreEqual(new Vector2(304, 56), positionData.Position);
                Assert.AreEqual(1285, hitObjects[1].StartTime);
                Assert.IsTrue(hitObjects[1].Samples.Any(s => s.Name == SampleInfo.HIT_CLAP));
            }
        }

        [Test]
        public void TestDecodeControlPointCustomSampleBank()
        {
            var decoder = new LegacyBeatmapDecoder { ApplyOffsets = false };
            using (var resStream = Resource.OpenResource("controlpoint-custom-samplebank.osu"))
            using (var stream = new StreamReader(resStream))
            {
                var hitObjects = decoder.Decode(stream).HitObjects;

                Assert.AreEqual("normal-hitnormal", getTestableSampleInfo(hitObjects[0]).LookupNames.First());
                Assert.AreEqual("normal-hitnormal", getTestableSampleInfo(hitObjects[1]).LookupNames.First());
                Assert.AreEqual("normal-hitnormal2", getTestableSampleInfo(hitObjects[2]).LookupNames.First());
                Assert.AreEqual("normal-hitnormal", getTestableSampleInfo(hitObjects[3]).LookupNames.First());
            }

            SampleInfo getTestableSampleInfo(HitObject hitObject) => hitObject.SampleControlPoint.ApplyTo(hitObject.Samples[0]);
        }

        [Test]
        public void TestDecodeHitObjectCustomSampleBank()
        {
            var decoder = new LegacyBeatmapDecoder { ApplyOffsets = false };
            using (var resStream = Resource.OpenResource("hitobject-custom-samplebank.osu"))
            using (var stream = new StreamReader(resStream))
            {
                var hitObjects = decoder.Decode(stream).HitObjects;

                Assert.AreEqual("normal-hitnormal", getTestableSampleInfo(hitObjects[0]).LookupNames.First());
                Assert.AreEqual("normal-hitnormal2", getTestableSampleInfo(hitObjects[1]).LookupNames.First());
                Assert.AreEqual("normal-hitnormal3", getTestableSampleInfo(hitObjects[2]).LookupNames.First());
            }

            SampleInfo getTestableSampleInfo(HitObject hitObject) => hitObject.SampleControlPoint.ApplyTo(hitObject.Samples[0]);
        }

        [Test]
        public void TestDecodeHitObjectFileSamples()
        {
            var decoder = new LegacyBeatmapDecoder { ApplyOffsets = false };
            using (var resStream = Resource.OpenResource("hitobject-file-samples.osu"))
            using (var stream = new StreamReader(resStream))
            {
                var hitObjects = decoder.Decode(stream).HitObjects;

                Assert.AreEqual("hit_1.wav", getTestableSampleInfo(hitObjects[0]).LookupNames.First());
                Assert.AreEqual("hit_2.wav", getTestableSampleInfo(hitObjects[1]).LookupNames.First());
                Assert.AreEqual("normal-hitnormal2", getTestableSampleInfo(hitObjects[2]).LookupNames.First());
                Assert.AreEqual("hit_1.wav", getTestableSampleInfo(hitObjects[3]).LookupNames.First());
            }

            SampleInfo getTestableSampleInfo(HitObject hitObject) => hitObject.SampleControlPoint.ApplyTo(hitObject.Samples[0]);
        }

        [Test]
<<<<<<< HEAD
        public void TestDecodeSliderSamples()
        {
            var decoder = new LegacyBeatmapDecoder { ApplyOffsets = false };
            using (var resStream = Resource.OpenResource("slider-samples.osu"))
=======
        public void TestDecodeHitObjectNullAdditionBank()
        {
            var decoder = new LegacyBeatmapDecoder { ApplyOffsets = false };
            using (var resStream = Resource.OpenResource("hitobject-no-addition-bank.osu"))
>>>>>>> 697b1f67
            using (var stream = new StreamReader(resStream))
            {
                var hitObjects = decoder.Decode(stream).HitObjects;

<<<<<<< HEAD
                var slider1 = (ConvertSlider)hitObjects[0];

                Assert.AreEqual(1, slider1.NodeSamples[0].Count);
                Assert.AreEqual(SampleInfo.HIT_NORMAL, slider1.NodeSamples[0][0].Name);
                Assert.AreEqual(1, slider1.NodeSamples[1].Count);
                Assert.AreEqual(SampleInfo.HIT_NORMAL, slider1.NodeSamples[1][0].Name);
                Assert.AreEqual(1, slider1.NodeSamples[2].Count);
                Assert.AreEqual(SampleInfo.HIT_NORMAL, slider1.NodeSamples[2][0].Name);

                var slider2 = (ConvertSlider)hitObjects[1];

                Assert.AreEqual(2, slider2.NodeSamples[0].Count);
                Assert.AreEqual(SampleInfo.HIT_NORMAL, slider2.NodeSamples[0][0].Name);
                Assert.AreEqual(SampleInfo.HIT_CLAP, slider2.NodeSamples[0][1].Name);
                Assert.AreEqual(2, slider2.NodeSamples[1].Count);
                Assert.AreEqual(SampleInfo.HIT_NORMAL, slider2.NodeSamples[1][0].Name);
                Assert.AreEqual(SampleInfo.HIT_CLAP, slider2.NodeSamples[1][1].Name);
                Assert.AreEqual(2, slider2.NodeSamples[2].Count);
                Assert.AreEqual(SampleInfo.HIT_NORMAL, slider2.NodeSamples[2][0].Name);
                Assert.AreEqual(SampleInfo.HIT_CLAP, slider2.NodeSamples[2][1].Name);

                var slider3 = (ConvertSlider)hitObjects[2];

                Assert.AreEqual(2, slider3.NodeSamples[0].Count);
                Assert.AreEqual(SampleInfo.HIT_NORMAL, slider3.NodeSamples[0][0].Name);
                Assert.AreEqual(SampleInfo.HIT_WHISTLE, slider3.NodeSamples[0][1].Name);
                Assert.AreEqual(1, slider3.NodeSamples[1].Count);
                Assert.AreEqual(SampleInfo.HIT_NORMAL, slider3.NodeSamples[1][0].Name);
                Assert.AreEqual(2, slider3.NodeSamples[2].Count);
                Assert.AreEqual(SampleInfo.HIT_NORMAL, slider3.NodeSamples[2][0].Name);
                Assert.AreEqual(SampleInfo.HIT_CLAP, slider3.NodeSamples[2][1].Name);
=======
                Assert.AreEqual(hitObjects[0].Samples[0].Bank, hitObjects[0].Samples[1].Bank);
>>>>>>> 697b1f67
            }
        }
    }
}<|MERGE_RESOLUTION|>--- conflicted
+++ resolved
@@ -336,22 +336,14 @@
         }
 
         [Test]
-<<<<<<< HEAD
         public void TestDecodeSliderSamples()
         {
             var decoder = new LegacyBeatmapDecoder { ApplyOffsets = false };
             using (var resStream = Resource.OpenResource("slider-samples.osu"))
-=======
-        public void TestDecodeHitObjectNullAdditionBank()
-        {
-            var decoder = new LegacyBeatmapDecoder { ApplyOffsets = false };
-            using (var resStream = Resource.OpenResource("hitobject-no-addition-bank.osu"))
->>>>>>> 697b1f67
-            using (var stream = new StreamReader(resStream))
-            {
-                var hitObjects = decoder.Decode(stream).HitObjects;
-
-<<<<<<< HEAD
+            using (var stream = new StreamReader(resStream))
+            {
+                var hitObjects = decoder.Decode(stream).HitObjects;
+
                 var slider1 = (ConvertSlider)hitObjects[0];
 
                 Assert.AreEqual(1, slider1.NodeSamples[0].Count);
@@ -383,9 +375,19 @@
                 Assert.AreEqual(2, slider3.NodeSamples[2].Count);
                 Assert.AreEqual(SampleInfo.HIT_NORMAL, slider3.NodeSamples[2][0].Name);
                 Assert.AreEqual(SampleInfo.HIT_CLAP, slider3.NodeSamples[2][1].Name);
-=======
+            }
+        }
+
+        [Test]
+        public void TestDecodeHitObjectNullAdditionBank()
+        {
+            var decoder = new LegacyBeatmapDecoder { ApplyOffsets = false };
+            using (var resStream = Resource.OpenResource("hitobject-no-addition-bank.osu"))
+            using (var stream = new StreamReader(resStream))
+            {
+                var hitObjects = decoder.Decode(stream).HitObjects;
+
                 Assert.AreEqual(hitObjects[0].Samples[0].Bank, hitObjects[0].Samples[1].Bank);
->>>>>>> 697b1f67
             }
         }
     }
