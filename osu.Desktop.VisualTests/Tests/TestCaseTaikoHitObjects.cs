﻿// Copyright (c) 2007-2017 ppy Pty Ltd <contact@ppy.sh>.
// Licensed under the MIT Licence - https://raw.githubusercontent.com/ppy/osu/master/LICENCE

using OpenTK;
using osu.Framework.Allocation;
using osu.Framework.Graphics;
using osu.Framework.Graphics.Containers;
<<<<<<< HEAD
using osu.Framework.Graphics.Sprites;
using osu.Framework.Testing;
=======
using osu.Framework.Screens.Testing;
>>>>>>> e518508f
using osu.Game.Graphics;
using osu.Game.Modes.Taiko.Objects.Drawable.Pieces;

namespace osu.Desktop.VisualTests.Tests
{
    internal class TestCaseTaikoHitObjects : TestCase
    {
        public override string Description => "Taiko hit objects";

        private bool kiai;

        public override void Reset()
        {
            base.Reset();

            AddToggle("Kiai", b =>
            {
                kiai = !kiai;
                Reset();
            });

            Add(new CentreHitCirclePiece(new CirclePiece
            {
                KiaiMode = kiai
            })
            {
                Position = new Vector2(100, 100)
            });

            Add(new CentreHitCirclePiece(new StrongCirclePiece
            {
                KiaiMode = kiai
            })
            {
                Position = new Vector2(350, 100)
            });

            Add(new RimHitCirclePiece(new CirclePiece
            {
                KiaiMode = kiai
            })
            {
                Position = new Vector2(100, 300)
            });

            Add(new RimHitCirclePiece(new StrongCirclePiece
            {
                KiaiMode = kiai
            })
            {
                Position = new Vector2(350, 300)
            });

<<<<<<< HEAD
            Add(new SwellCirclePiece(new CirclePiece
=======
            Add(new SwellCircle(new CirclePiece
>>>>>>> e518508f
            {
                KiaiMode = kiai
            })
            {
                Position = new Vector2(100, 500)
            });

<<<<<<< HEAD
            Add(new SwellCirclePiece(new StrongCirclePiece
=======
            Add(new SwellCircle(new StrongCirclePiece
>>>>>>> e518508f
            {
                KiaiMode = kiai
            })
            {
                Position = new Vector2(350, 500)
            });

            Add(new DrumRollCircle(new CirclePiece
            {
                KiaiMode = kiai
            })
            {
                Width = 250,
                Position = new Vector2(575, 100)
            });

            Add(new DrumRollCircle(new StrongCirclePiece
            {
                KiaiMode = kiai
            })
            {
                Width = 250,
                Position = new Vector2(575, 300)
            });
        }

<<<<<<< HEAD
=======
        private class SwellCircle : BaseCircle
        {
            public SwellCircle(CirclePiece piece)
                : base(piece)
            {
                Piece.Add(new TextAwesome
                {
                    Anchor = Anchor.Centre,
                    Origin = Anchor.Centre,
                    TextSize = CirclePiece.SYMBOL_INNER_SIZE,
                    Icon = FontAwesome.fa_asterisk,
                    Shadow = false
                });
            }

            [BackgroundDependencyLoader]
            private void load(OsuColour colours)
            {
                Piece.AccentColour = colours.YellowDark;
            }
        }

>>>>>>> e518508f
        private class DrumRollCircle : BaseCircle
        {
            public DrumRollCircle(CirclePiece piece)
                : base(piece)
            {
            }

            [BackgroundDependencyLoader]
            private void load(OsuColour colours)
            {
                Piece.AccentColour = colours.YellowDark;
            }
        }

        private abstract class BaseCircle : Container
        {
            protected readonly CirclePiece Piece;

            protected BaseCircle(CirclePiece piece)
            {
                Piece = piece;

                Add(Piece);
            }
        }
    }
}
<|MERGE_RESOLUTION|>--- conflicted
+++ resolved
@@ -1,161 +1,123 @@
-﻿// Copyright (c) 2007-2017 ppy Pty Ltd <contact@ppy.sh>.
-// Licensed under the MIT Licence - https://raw.githubusercontent.com/ppy/osu/master/LICENCE
-
-using OpenTK;
-using osu.Framework.Allocation;
-using osu.Framework.Graphics;
-using osu.Framework.Graphics.Containers;
-<<<<<<< HEAD
-using osu.Framework.Graphics.Sprites;
-using osu.Framework.Testing;
-=======
-using osu.Framework.Screens.Testing;
->>>>>>> e518508f
-using osu.Game.Graphics;
-using osu.Game.Modes.Taiko.Objects.Drawable.Pieces;
-
-namespace osu.Desktop.VisualTests.Tests
-{
-    internal class TestCaseTaikoHitObjects : TestCase
-    {
-        public override string Description => "Taiko hit objects";
-
-        private bool kiai;
-
-        public override void Reset()
-        {
-            base.Reset();
-
-            AddToggle("Kiai", b =>
-            {
-                kiai = !kiai;
-                Reset();
-            });
-
-            Add(new CentreHitCirclePiece(new CirclePiece
-            {
-                KiaiMode = kiai
-            })
-            {
-                Position = new Vector2(100, 100)
-            });
-
-            Add(new CentreHitCirclePiece(new StrongCirclePiece
-            {
-                KiaiMode = kiai
-            })
-            {
-                Position = new Vector2(350, 100)
-            });
-
-            Add(new RimHitCirclePiece(new CirclePiece
-            {
-                KiaiMode = kiai
-            })
-            {
-                Position = new Vector2(100, 300)
-            });
-
-            Add(new RimHitCirclePiece(new StrongCirclePiece
-            {
-                KiaiMode = kiai
-            })
-            {
-                Position = new Vector2(350, 300)
-            });
-
-<<<<<<< HEAD
-            Add(new SwellCirclePiece(new CirclePiece
-=======
-            Add(new SwellCircle(new CirclePiece
->>>>>>> e518508f
-            {
-                KiaiMode = kiai
-            })
-            {
-                Position = new Vector2(100, 500)
-            });
-
-<<<<<<< HEAD
-            Add(new SwellCirclePiece(new StrongCirclePiece
-=======
-            Add(new SwellCircle(new StrongCirclePiece
->>>>>>> e518508f
-            {
-                KiaiMode = kiai
-            })
-            {
-                Position = new Vector2(350, 500)
-            });
-
-            Add(new DrumRollCircle(new CirclePiece
-            {
-                KiaiMode = kiai
-            })
-            {
-                Width = 250,
-                Position = new Vector2(575, 100)
-            });
-
-            Add(new DrumRollCircle(new StrongCirclePiece
-            {
-                KiaiMode = kiai
-            })
-            {
-                Width = 250,
-                Position = new Vector2(575, 300)
-            });
-        }
-
-<<<<<<< HEAD
-=======
-        private class SwellCircle : BaseCircle
-        {
-            public SwellCircle(CirclePiece piece)
-                : base(piece)
-            {
-                Piece.Add(new TextAwesome
-                {
-                    Anchor = Anchor.Centre,
-                    Origin = Anchor.Centre,
-                    TextSize = CirclePiece.SYMBOL_INNER_SIZE,
-                    Icon = FontAwesome.fa_asterisk,
-                    Shadow = false
-                });
-            }
-
-            [BackgroundDependencyLoader]
-            private void load(OsuColour colours)
-            {
-                Piece.AccentColour = colours.YellowDark;
-            }
-        }
-
->>>>>>> e518508f
-        private class DrumRollCircle : BaseCircle
-        {
-            public DrumRollCircle(CirclePiece piece)
-                : base(piece)
-            {
-            }
-
-            [BackgroundDependencyLoader]
-            private void load(OsuColour colours)
-            {
-                Piece.AccentColour = colours.YellowDark;
-            }
-        }
-
-        private abstract class BaseCircle : Container
-        {
-            protected readonly CirclePiece Piece;
-
-            protected BaseCircle(CirclePiece piece)
-            {
-                Piece = piece;
-
-                Add(Piece);
-            }
-        }
-    }
-}
+﻿// Copyright (c) 2007-2017 ppy Pty Ltd <contact@ppy.sh>.
+// Licensed under the MIT Licence - https://raw.githubusercontent.com/ppy/osu/master/LICENCE
+
+using OpenTK;
+using osu.Framework.Allocation;
+using osu.Framework.Graphics;
+using osu.Framework.Graphics.Containers;
+using osu.Framework.Testing;
+using osu.Game.Graphics;
+using osu.Game.Modes.Taiko.Objects.Drawable.Pieces;
+
+namespace osu.Desktop.VisualTests.Tests
+{
+    internal class TestCaseTaikoHitObjects : TestCase
+    {
+        public override string Description => "Taiko hit objects";
+
+        private bool kiai;
+
+        public override void Reset()
+        {
+            base.Reset();
+
+            AddToggle("Kiai", b =>
+            {
+                kiai = !kiai;
+                Reset();
+            });
+
+            Add(new CentreHitCirclePiece(new CirclePiece
+            {
+                KiaiMode = kiai
+            })
+            {
+                Position = new Vector2(100, 100)
+            });
+
+            Add(new CentreHitCirclePiece(new StrongCirclePiece
+            {
+                KiaiMode = kiai
+            })
+            {
+                Position = new Vector2(350, 100)
+            });
+
+            Add(new RimHitCirclePiece(new CirclePiece
+            {
+                KiaiMode = kiai
+            })
+            {
+                Position = new Vector2(100, 300)
+            });
+
+            Add(new RimHitCirclePiece(new StrongCirclePiece
+            {
+                KiaiMode = kiai
+            })
+            {
+                Position = new Vector2(350, 300)
+            });
+
+            Add(new SwellCirclePiece(new CirclePiece
+            {
+                KiaiMode = kiai
+            })
+            {
+                Position = new Vector2(100, 500)
+            });
+
+            Add(new SwellCirclePiece(new StrongCirclePiece
+            {
+                KiaiMode = kiai
+            })
+            {
+                Position = new Vector2(350, 500)
+            });
+
+            Add(new DrumRollCircle(new CirclePiece
+            {
+                KiaiMode = kiai
+            })
+            {
+                Width = 250,
+                Position = new Vector2(575, 100)
+            });
+
+            Add(new DrumRollCircle(new StrongCirclePiece
+            {
+                KiaiMode = kiai
+            })
+            {
+                Width = 250,
+                Position = new Vector2(575, 300)
+            });
+        }
+
+        private class DrumRollCircle : BaseCircle
+        {
+            public DrumRollCircle(CirclePiece piece)
+                : base(piece)
+            {
+            }
+
+            [BackgroundDependencyLoader]
+            private void load(OsuColour colours)
+            {
+                Piece.AccentColour = colours.YellowDark;
+            }
+        }
+
+        private abstract class BaseCircle : Container
+        {
+            protected readonly CirclePiece Piece;
+
+            protected BaseCircle(CirclePiece piece)
+            {
+                Piece = piece;
+
+                Add(Piece);
+            }
+        }
+    }
+}